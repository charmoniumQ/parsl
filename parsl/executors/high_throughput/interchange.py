--- conflicted
+++ resolved
@@ -258,13 +258,8 @@
                 logger.debug("[TASK_PULL_THREAD] putting message onto pending_task_queue")
                 self.pending_task_queue.put(msg)
                 task_counter += 1
-<<<<<<< HEAD
                 logger.debug("Fetched task:{}".format(task_counter))
         logger.info("reached end of task_puller loop")
-=======
-                logger.debug("[TASK_PULL_THREAD] Fetched task:{}".format(task_counter))
-        logger.info("[TASK_PULL_THREAD] reached end of task_puller loop")
->>>>>>> 03287d2e
 
     def _create_monitoring_channel(self):
         if self.hub_address and self.hub_port:
@@ -421,15 +416,9 @@
                         msg = json.loads(message[1].decode('utf-8'))
                         reg_flag = True
                     except Exception:
-<<<<<<< HEAD
                         logger.warning("Got Exception reading registration message from manager: {}".format(
                             manager_id), exc_info=True)
-                        logger.debug("Message :\n{}\n".format(message[1]))
-=======
-                        logger.warning("[MAIN] Got Exception reading registration message from manager: {}".format(
-                            manager), exc_info=True)
-                        logger.debug("[MAIN] Message: \n{}\n".format(message[1]))
->>>>>>> 03287d2e
+                        logger.debug("Message: \n{}\n".format(message[1]))
                     else:
                         # We set up an entry only if registration works correctly
                         self._ready_managers[manager_id] = {'last_heartbeat': time.time(),
