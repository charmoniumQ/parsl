--- conflicted
+++ resolved
@@ -189,11 +189,7 @@
         logger.info("Bound to ports {},{} for incoming worker connections".format(
             self.worker_task_port, self.worker_result_port))
 
-<<<<<<< HEAD
         self._ready_managers: Dict[bytes, ManagerRecord] = {}
-=======
-        self._ready_managers = {}
->>>>>>> 149fb810
 
         self.heartbeat_threshold = heartbeat_threshold
 
@@ -277,15 +273,9 @@
 
     def _send_monitoring_info(self, hub_channel, manager: ManagerRecord):
         if hub_channel:
-<<<<<<< HEAD
             logger.info("Sending message {} to hub".format(manager))
 
             d: Dict = cast(Dict, manager.copy())
-=======
-            logger.info("Sending message {} to hub".format(self._ready_managers[manager]))
-
-            d = self._ready_managers[manager].copy()
->>>>>>> 149fb810
             d['timestamp'] = datetime.datetime.now()
             d['last_heartbeat'] = datetime.datetime.fromtimestamp(d['last_heartbeat'])
 
@@ -308,29 +298,18 @@
                 logger.debug("Received command request: {}".format(command_req))
                 if command_req == "OUTSTANDING_C":
                     outstanding = self.pending_task_queue.qsize()
-<<<<<<< HEAD
                     for manager in self._ready_managers.values():
                         outstanding += len(manager['tasks'])
-=======
-                    for manager in self._ready_managers:
-                        outstanding += len(self._ready_managers[manager]['tasks'])
->>>>>>> 149fb810
                     reply = outstanding
 
                 elif command_req == "WORKERS":
                     num_workers = 0
-<<<<<<< HEAD
                     for manager in self._ready_managers.values():
                         num_workers += manager['worker_count']
-=======
-                    for manager in self._ready_managers:
-                        num_workers += self._ready_managers[manager]['worker_count']
->>>>>>> 149fb810
                     reply = num_workers
 
                 elif command_req == "MANAGERS":
                     reply = []
-<<<<<<< HEAD
                     for manager_id in self._ready_managers:
                         m = self._ready_managers[manager_id]
                         idle_since = m['idle_since']
@@ -344,34 +323,15 @@
                                 'tasks': len(m['tasks']),
                                 'idle_duration': idle_duration,
                                 'active': m['active']}
-=======
-                    for manager in self._ready_managers:
-                        idle_duration = 0
-                        if self._ready_managers[manager]['idle_since'] is not None:
-                            idle_duration = time.time() - self._ready_managers[manager]['idle_since']
-                        resp = {'manager': manager.decode('utf-8'),
-                                'block_id': self._ready_managers[manager]['block_id'],
-                                'worker_count': self._ready_managers[manager]['worker_count'],
-                                'tasks': len(self._ready_managers[manager]['tasks']),
-                                'idle_duration': idle_duration,
-                                'active': self._ready_managers[manager]['active']}
->>>>>>> 149fb810
                         reply.append(resp)
 
                 elif command_req.startswith("HOLD_WORKER"):
                     cmd, s_manager = command_req.split(';')
-<<<<<<< HEAD
                     manager_id = s_manager.encode('utf-8')
-                    logger.info("Received HOLD_WORKER for {r}".format(manager_id))
+                    logger.info("Received HOLD_WORKER for {}".format(manager_id))
                     if manager_id in self._ready_managers:
                         m = self._ready_managers[manager_id]
                         m['active'] = False
-=======
-                    manager = s_manager.encode('utf-8')
-                    logger.info("Received HOLD_WORKER for {}".format(manager))
-                    if manager in self._ready_managers:
-                        self._ready_managers[manager]['active'] = False
->>>>>>> 149fb810
                         reply = True
                         self._send_monitoring_info(hub_channel, m)
                     else:
@@ -400,7 +360,6 @@
 
         hub_channel = self._create_monitoring_channel()
 
-<<<<<<< HEAD
         # poll_period = self.poll_period
 
         # poll period is never specified as a start() parameter, so removing the defaulting here as noise.
@@ -416,9 +375,6 @@
         # then. this will reduce speed of task dispatching some, but give
         # much less log output. I wonder if it is possible to make this detectable
         # using poll too (it's a python queue, not a zmq queue which the other poll is for)
-=======
-        poll_period = self.poll_period
->>>>>>> 149fb810
 
         start = time.time()
         count = 0
@@ -455,11 +411,7 @@
                 message = self.task_outgoing.recv_multipart()
                 manager_id = message[0]
 
-<<<<<<< HEAD
                 if manager_id not in self._ready_managers:
-=======
-                if manager not in self._ready_managers:
->>>>>>> 149fb810
                     reg_flag = False
 
                     try:
@@ -471,7 +423,6 @@
                         logger.debug("Message: \n{}\n".format(message[1]))
                     else:
                         # We set up an entry only if registration works correctly
-<<<<<<< HEAD
                         self._ready_managers[manager_id] = {'last_heartbeat': time.time(),
                                                             'idle_since': time.time(),
                                                             'free_capacity': 0,
@@ -487,22 +438,6 @@
                         m.update(msg)
                         logger.info("Registration info for manager {}: {}".format(manager_id, msg))
                         self._send_monitoring_info(hub_channel, m)
-=======
-                        self._ready_managers[manager] = {'last_heartbeat': time.time(),
-                                                         'idle_since': time.time(),
-                                                         'free_capacity': 0,
-                                                         'block_id': None,
-                                                         'max_capacity': 0,
-                                                         'worker_count': 0,
-                                                         'active': True,
-                                                         'tasks': []}
-                    if reg_flag is True:
-                        interesting_managers.add(manager)
-                        logger.info("Adding manager: {} to ready queue".format(manager))
-                        self._ready_managers[manager].update(msg)
-                        logger.info("Registration info for manager {}: {}".format(manager, msg))
-                        self._send_monitoring_info(hub_channel, manager)
->>>>>>> 149fb810
 
                         if (msg['python_v'].rsplit(".", 1)[0] != self.current_platform['python_v'].rsplit(".", 1)[0] or
                             msg['parsl_v'] != self.current_platform['parsl_v']):
@@ -525,32 +460,18 @@
                     else:
                         # Registration has failed.
                         logger.debug("Suppressing bad registration from manager: {}".format(
-<<<<<<< HEAD
                             manager_id))
 
                 else:
                     tasks_requested = int.from_bytes(message[1], "little")
                     self._ready_managers[manager_id]['last_heartbeat'] = time.time()
-=======
-                            manager))
-
-                else:
-                    tasks_requested = int.from_bytes(message[1], "little")
-                    self._ready_managers[manager]['last_heartbeat'] = time.time()
->>>>>>> 149fb810
                     if tasks_requested == HEARTBEAT_CODE:
                         logger.debug("Manager {} sent heartbeat via tasks connection".format(manager_id))
                         self.task_outgoing.send_multipart([manager_id, b'', PKL_HEARTBEAT_CODE])
                     else:
-<<<<<<< HEAD
                         logger.debug("Manager {} requested {} tasks".format(manager_id, tasks_requested))
                         self._ready_managers[manager_id]['free_capacity'] = tasks_requested
                         interesting_managers.add(manager_id)
-=======
-                        logger.debug("Manager {} requested {} tasks".format(manager, tasks_requested))
-                        self._ready_managers[manager]['free_capacity'] = tasks_requested
-                        interesting_managers.add(manager)
->>>>>>> 149fb810
                 logger.debug("leaving task_outgoing section")
 
             # If we had received any requests, check if there are tasks that could be passed
@@ -564,7 +485,6 @@
                 random.shuffle(shuffled_managers)
 
                 while shuffled_managers and not self.pending_task_queue.empty():  # cf. the if statement above...
-<<<<<<< HEAD
                     manager_id = shuffled_managers.pop()
                     m = self._ready_managers[manager_id]
                     tasks_inflight = len(m['tasks'])
@@ -572,14 +492,6 @@
                                         m['max_capacity'] - tasks_inflight)
 
                     if (real_capacity and m['active']):
-=======
-                    manager = shuffled_managers.pop()
-                    tasks_inflight = len(self._ready_managers[manager]['tasks'])
-                    real_capacity = min(self._ready_managers[manager]['free_capacity'],
-                                        self._ready_managers[manager]['max_capacity'] - tasks_inflight)
-
-                    if (real_capacity and self._ready_managers[manager]['active']):
->>>>>>> 149fb810
                         tasks = self.get_tasks(real_capacity)
                         if tasks:
                             self.task_outgoing.send_multipart([manager_id, b'', pickle.dumps(tasks)])
@@ -591,48 +503,28 @@
                             task_count = len(tasks)
                             count += task_count
                             tids = [t['task_id'] for t in tasks]
-<<<<<<< HEAD
                             m['free_capacity'] -= task_count
                             m['tasks'].extend(tids)
                             m['idle_since'] = None
                             logger.debug("Sent tasks: {} to manager {}".format(tids, manager_id))
                             if m['free_capacity'] > 0:
                                 logger.debug("Manager {} has free_capacity {}".format(manager_id, m['free_capacity']))
-=======
-                            self._ready_managers[manager]['free_capacity'] -= task_count
-                            self._ready_managers[manager]['tasks'].extend(tids)
-                            self._ready_managers[manager]['idle_since'] = None
-                            logger.debug("Sent tasks: {} to manager {}".format(tids, manager))
-                            if self._ready_managers[manager]['free_capacity'] > 0:
-                                logger.debug("Manager {} has free_capacity {}".format(manager, self._ready_managers[manager]['free_capacity']))
->>>>>>> 149fb810
                                 # ... so keep it in the interesting_managers list
                             else:
                                 logger.debug("Manager {} is now saturated".format(manager_id))
                                 interesting_managers.remove(manager_id)
                     else:
-<<<<<<< HEAD
                         interesting_managers.remove(manager_id)
                         # logger.debug("Nothing to send to manager {}".format(manager_id))
-=======
-                        interesting_managers.remove(manager)
-                        # logger.debug("Nothing to send to manager {}".format(manager))
->>>>>>> 149fb810
                 logger.debug("leaving _ready_managers section, with {} managers still interesting".format(len(interesting_managers)))
             else:
                 logger.debug("either no interesting managers or no tasks, so skipping manager pass")
             # Receive any results and forward to client
             if self.results_incoming in self.socks and self.socks[self.results_incoming] == zmq.POLLIN:
                 logger.debug("entering results_incoming section")
-<<<<<<< HEAD
                 manager_id, *all_messages = self.results_incoming.recv_multipart()
                 if manager_id not in self._ready_managers:
                     logger.warning("Received a result from a un-registered manager: {}".format(manager_id))
-=======
-                manager, *all_messages = self.results_incoming.recv_multipart()
-                if manager not in self._ready_managers:
-                    logger.warning("Received a result from a un-registered manager: {}".format(manager))
->>>>>>> 149fb810
                 else:
                     logger.debug(f"Got {len(all_messages)} result items in batch from manager {manager_id}")
 
@@ -659,23 +551,14 @@
                         assert 'type' in r, f"Message is missing type entry: {r}"
                         if r['type'] == 'result':
                             try:
-<<<<<<< HEAD
                                 logger.debug(f"Removing task {r['task_id']} from manager {manager_id} record")
                                 m['tasks'].remove(r['task_id'])
-=======
-                                self._ready_managers[manager]['tasks'].remove(r['task_id'])
->>>>>>> 149fb810
                             except Exception:
                                 # If we reach here, there's something very wrong.
                                 logger.exception("Ignoring exception removing task_id {} for manager {} with task list {}".format(
                                     r['task_id'],
-<<<<<<< HEAD
                                     manager_id,
                                     m['tasks']))
-=======
-                                    manager,
-                                    self._ready_managers[manager]['tasks']))
->>>>>>> 149fb810
 
                     b_messages_to_send = []
                     for (b_message, _) in b_messages:
@@ -686,7 +569,6 @@
                         self.results_outgoing.send_multipart(b_messages_to_send)
                         logger.debug("Sent messages on results_outgoing")
 
-<<<<<<< HEAD
                     logger.debug(f"Current tasks on manager {manager_id}: {m['tasks']}")
                     if len(m['tasks']) == 0 and m['idle_since'] is None:
                         m['idle_since'] = time.time()
@@ -707,39 +589,14 @@
                 for tid in m['tasks']:
                     try:
                         raise ManagerLost(manager_id, m['hostname'])
-=======
-                    logger.debug("Current tasks: {}".format(self._ready_managers[manager]['tasks']))
-                    if len(self._ready_managers[manager]['tasks']) == 0 and self._ready_managers[manager]['idle_since'] is None:
-                        self._ready_managers[manager]['idle_since'] = time.time()
-                logger.debug("leaving results_incoming section")
-
-            bad_managers = [manager for manager in self._ready_managers if
-                            time.time() - self._ready_managers[manager]['last_heartbeat'] > self.heartbeat_threshold]
-            for manager in bad_managers:
-                logger.debug("Last: {} Current: {}".format(self._ready_managers[manager]['last_heartbeat'], time.time()))
-                logger.warning("Too many heartbeats missed for manager {}".format(manager))
-                if self._ready_managers[manager]['active']:
-                    self._ready_managers[manager]['active'] = False
-                    self._send_monitoring_info(hub_channel, manager)
-
-                for tid in self._ready_managers[manager]['tasks']:
-                    try:
-                        raise ManagerLost(manager, self._ready_managers[manager]['hostname'])
->>>>>>> 149fb810
                     except Exception:
                         result_package = {'type': 'result', 'task_id': tid, 'exception': serialize_object(RemoteExceptionWrapper(*sys.exc_info()))}
                         pkl_package = pickle.dumps(result_package)
                         self.results_outgoing.send(pkl_package)
                 logger.warning("Sent failure reports, unregistering manager")
-<<<<<<< HEAD
                 self._ready_managers.pop(manager_id, 'None')
                 if manager_id in interesting_managers:
                     interesting_managers.remove(manager_id)
-=======
-                self._ready_managers.pop(manager, 'None')
-                if manager in interesting_managers:
-                    interesting_managers.remove(manager)
->>>>>>> 149fb810
 
         delta = time.time() - start
         logger.info("Processed {} tasks in {} seconds".format(count, delta))
