--- conflicted
+++ resolved
@@ -291,12 +291,8 @@
                 kill_event.set()
                 break
             else:
-<<<<<<< HEAD
+                logger.debug("[TASK_PULL_THREAD] putting message onto pending_task_queue")
                 self.pending_task_queue.put(PriorityQueueEntry(msg['priority'], msg))
-=======
-                logger.debug("[TASK_PULL_THREAD] putting message onto pending_task_queue")
-                self.pending_task_queue.put(msg)
->>>>>>> 5b056f72
                 task_counter += 1
                 logger.debug("[TASK_PULL_THREAD] Fetched task:{}".format(task_counter))
         logger.info("[TASK_PULL_THREAD] reached end of migrate_tasks_to_internal loop")
