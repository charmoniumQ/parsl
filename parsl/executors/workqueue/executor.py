""" WorkQueueExecutor utilizes the Work Queue distributed framework developed by the
Cooperative Computing Lab (CCL) at Notre Dame to provide a fault-tolerant,
high-throughput system for delegating Parsl tasks to thousands of remote machines
"""

import threading
import multiprocessing
import logging
from concurrent.futures import Future
from ctypes import c_bool

import datetime
import tempfile
import hashlib
import subprocess
import os
import socket
import time
import pickle
import queue
import time
import inspect
import shutil
import itertools

from parsl.trace import event
from parsl.serialize import pack_apply_message
import parsl.utils as putils
from parsl.executors.errors import ExecutorError
from parsl.data_provider.files import File
from parsl.errors import OptionalModuleMissing
from parsl.executors.status_handling import BlockProviderExecutor
from parsl.providers.provider_base import ExecutionProvider
from parsl.providers import LocalProvider, CondorProvider
from parsl.executors.workqueue import exec_parsl_function
from parsl.process_loggers import wrap_with_logs
from parsl.utils import setproctitle

import typeguard
from typing import Dict, List, Optional, Set, Union
from parsl.data_provider.staging import Staging

from .errors import WorkQueueTaskFailure
from .errors import WorkQueueFailure

from collections import namedtuple

try:
    import work_queue as wq
    from work_queue import WorkQueue
    from work_queue import Task
    from work_queue import WORK_QUEUE_DEFAULT_PORT
    from work_queue import WORK_QUEUE_ALLOCATION_MODE_MAX_THROUGHPUT
except ImportError:
    _work_queue_enabled = False
    WORK_QUEUE_DEFAULT_PORT = 0
else:
    _work_queue_enabled = True

package_analyze_script = shutil.which("python_package_analyze")
package_create_script = shutil.which("python_package_create")
package_run_script = shutil.which("python_package_run")

logger = logging.getLogger(__name__)


# Support structure to communicate parsl tasks to the work queue submit thread.
ParslTaskToWq = namedtuple('ParslTaskToWq',
                           'id category cores memory disk gpus priority running_time_min '
                           'env_pkg map_file function_file result_file log_file input_files output_files')

# Support structure to communicate final status of work queue tasks to parsl
# result is only valid if result_received is True
# reason and status are only valid if result_received is False
WqTaskToParsl = namedtuple('WqTaskToParsl', 'id result_received result reason status')

# Support structure to report parsl filenames to work queue.
# parsl_name is the local_name or filepath attribute of a parsl file object.
# stage tells whether the file should be copied by work queue to the workers.
# cache tells whether the file should be cached at workers. Only valid if stage == True
ParslFileToWq = namedtuple('ParslFileToWq', 'parsl_name stage cache')


class WorkQueueExecutor(BlockProviderExecutor, putils.RepresentationMixin):
    """Executor to use Work Queue batch system

    The WorkQueueExecutor system utilizes the Work Queue framework to
    efficiently delegate Parsl apps to remote machines in clusters and
    grids using a fault-tolerant system. Users can run the
    work_queue_worker program on remote machines to connect to the
    WorkQueueExecutor, and Parsl apps will then be sent out to these
    machines for execution and retrieval.


    Parameters
    ----------

        label: str
            A human readable label for the executor, unique
            with respect to other Work Queue master programs.
            Default is "WorkQueueExecutor".

        working_dir: str
            Location for Parsl to perform app delegation to the Work
            Queue system. Defaults to current directory.

        managed: bool
            Whether this executor is managed by the DFK or externally handled.
            Default is True (managed by DFK).

        project_name: str
            If a project_name is given, then Work Queue will periodically
            report its status and performance back to the global WQ catalog,
            which can be viewed here:  http://ccl.cse.nd.edu/software/workqueue/status
            Default is None.  Overrides address.

        project_password_file: str
            Optional password file for the work queue project. Default is None.

        address: str
            The ip to contact this work queue master process.
            If not given, uses the address of the current machine as returned
            by socket.gethostname().
            Ignored if project_name is specified.

        port: int
            TCP port on Parsl submission machine for Work Queue workers
            to connect to. Workers will specify this port number when
            trying to connect to Parsl. Default is 9123.

        env: dict{str}
            Dictionary that contains the environmental variables that
            need to be set on the Work Queue worker machine.

        shared_fs: bool
            Define if working in a shared file system or not. If Parsl
            and the Work Queue workers are on a shared file system, Work
            Queue does not need to transfer and rename files for execution.
            Default is False.

        use_cache: bool
            Whether workers should cache files that are common to tasks.
            Warning: Two files are considered the same if they have the same
            filepath name. Use with care when reusing the executor instance
            across multiple parsl workflows. Default is False.

        source: bool
            Choose whether to transfer parsl app information as
            source code. (Note: this increases throughput for
            @python_apps, but the implementation does not include
            functionality for @bash_apps, and thus source=False
            must be used for programs utilizing @bash_apps.)
            Default is False. Set to True if pack is True

        pack: bool
            Use conda-pack to prepare a self-contained Python evironment for
            each task. This greatly increases task latency, but does not
            require a common environment or shared FS on execution nodes.
            Implies source=True.

        extra_pkgs: list
            List of extra pip/conda package names to include when packing
            the environment. This may be useful if the app executes other
            (possibly non-Python) programs provided via pip or conda.
            Scanning the app source for imports would not detect these
            dependencies, so they need to be manually specified.

        autolabel: bool
            Use the Resource Monitor to automatically determine resource
            labels based on observed task behavior.

        autolabel_window: int
            Set the number of tasks considered for autolabeling. Work Queue
            will wait for a series of N tasks with steady resource
            requirements before making a decision on labels. Increasing
            this parameter will reduce the number of failed tasks due to
            resource exhaustion when autolabeling, at the cost of increased
            resources spent collecting stats.

        autocategory: bool
            Place each app in its own category by default. If all
            invocations of an app have similar performance characteristics,
            this will provide a reasonable set of categories automatically.

        max_retries: Optional[int]
            Set the number of retries that Work Queue will make when a task
            fails. This is distinct from Parsl level retries configured in
            parsl.config.Config. Set to None to allow Work Queue to retry
            tasks forever. By default, this is set to 1, so that all retries
            will be managed by Parsl.

        init_command: str
            Command line to run before executing a task in a worker.
            Default is ''.

        worker_options: str
            Extra options passed to work_queue_worker. Default is ''.

        worker_executable: str
            The command used to invoke work_queue_worker. This can be used
            when the worker needs to be wrapped inside some other command
            (for example, to run the worker inside a container). Default is
            'work_queue_worker'.

        function_dir: str
            The directory where serialized function invocations are placed
            to be sent to workers. If undefined, this defaults to a directory
            under runinfo/. If shared_filesystem=True, then this directory
            must be visible from both the submitting side and workers.
    """

    radio_mode = "filesystem"

    @typeguard.typechecked
    def __init__(self,
                 label: str = "WorkQueueExecutor",
                 provider: ExecutionProvider = LocalProvider(),
                 working_dir: str = ".",
                 managed: bool = True,
                 project_name: Optional[str] = None,
                 project_password_file: Optional[str] = None,
                 address: Optional[str] = None,
                 port: int = WORK_QUEUE_DEFAULT_PORT,
                 env: Optional[Dict] = None,
                 shared_fs: bool = False,
                 storage_access: Optional[List[Staging]] = None,
                 use_cache: bool = False,
                 source: bool = False,
                 pack: bool = False,
                 extra_pkgs: Optional[List[str]] = None,
                 autolabel: bool = False,
                 autolabel_window: int = 1,
                 autocategory: bool = True,
                 max_retries: Optional[int] = 1,
                 init_command: str = "",
                 worker_options: str = "",
                 full_debug: bool = True,
                 worker_executable: str = 'work_queue_worker',
<<<<<<< HEAD
                 function_dir: str = None):
=======
                 function_dir: Optional[str] = None):
>>>>>>> eaf7be5f
        BlockProviderExecutor.__init__(self, provider=provider,
                                       block_error_handler=True)
        self._scaling_enabled = True

        if not _work_queue_enabled:
            raise OptionalModuleMissing(['work_queue'], "WorkQueueExecutor requires the work_queue module.")

        self.label = label
        self.managed = managed
        self.task_queue = multiprocessing.Queue()  # type: multiprocessing.Queue
        self.collector_queue = multiprocessing.Queue()  # type: multiprocessing.Queue
        self.blocks = {}  # type: Dict[str, str]
        self.address = address
        self.port = port
        self.task_counter = -1
        self.project_name = project_name
        self.project_password_file = project_password_file
        self.env = env
        self.init_command = init_command
        self.shared_fs = shared_fs
        self.storage_access = storage_access
        self.use_cache = use_cache
        self.working_dir = working_dir
        self.registered_files = set()  # type: Set[str]
        self.full_debug = full_debug
        self.source = True if pack else source
        self.pack = pack
        self.extra_pkgs = extra_pkgs or []
        self.autolabel = autolabel
        self.autolabel_window = autolabel_window
        self.autocategory = autocategory
        self.max_retries = max_retries
        self.should_stop = multiprocessing.Value(c_bool, False)
        self.cached_envs = {}  # type: Dict[int, str]
        self.worker_options = worker_options
        self.worker_executable = worker_executable
        self.function_dir = function_dir

        if not self.address:
            self.address = socket.gethostname()

        if self.project_password_file is not None and not os.path.exists(self.project_password_file):
            raise WorkQueueFailure('Could not find password file: {}'.format(self.project_password_file))

        if self.project_password_file is not None:
            if os.path.exists(self.project_password_file) is False:
                logger.debug("Password File does not exist, no file used")
                self.project_password_file = None

        # Build foundations of the launch command
        self.launch_cmd = ("{package_prefix}python3 exec_parsl_function.py {mapping} {function} {result} {log}")
        if self.init_command != "":
            self.launch_cmd = self.init_command + "; " + self.launch_cmd

    def _get_launch_command(self, block_id):
        # this executor uses different terminology for worker/launch
        # commands than in htex
        return f"PARSL_WORKER_BLOCK_ID={block_id} {self.worker_command}"

    def start(self):
        """Create submit process and collector thread to create, send, and
        retrieve Parsl tasks within the Work Queue system.
        """
        self.tasks_lock = threading.Lock()

        # Create directories for data and results
        if not self.function_dir:
            self.function_data_dir = os.path.join(self.run_dir, "function_data")
        else:
            tp = str(time.time())
            tx = os.path.join(self.function_dir, tp)
            os.mkdir(tx)
            self.function_data_dir = os.path.join(self.function_dir, tp, "function_data")
        self.package_dir = os.path.join(self.run_dir, "package_data")
        self.wq_log_dir = os.path.join(self.run_dir, self.label)
        logger.debug("function data directory: {}\nlog directory: {}".format(self.function_data_dir, self.wq_log_dir))
        os.mkdir(self.function_data_dir)
        os.mkdir(self.package_dir)
        os.mkdir(self.wq_log_dir)

        logger.debug("Starting WorkQueueExecutor")

        logger.warning("BODGE: delay here for hack around often observed futex race...")
        time.sleep(15)
        logger.warning("BODGE: delay finished")

        # Create a Process to perform WorkQueue submissions
        submit_process_kwargs = {"task_queue": self.task_queue,
                                 "launch_cmd": self.launch_cmd,
                                 "data_dir": self.function_data_dir,
                                 "collector_queue": self.collector_queue,
                                 "full": self.full_debug,
                                 "shared_fs": self.shared_fs,
                                 "autolabel": self.autolabel,
                                 "autolabel_window": self.autolabel_window,
                                 "autocategory": self.autocategory,
                                 "max_retries": self.max_retries,
                                 "should_stop": self.should_stop,
                                 "port": self.port,
                                 "wq_log_dir": self.wq_log_dir,
                                 "project_password_file": self.project_password_file,
                                 "project_name": self.project_name}
        self.submit_process = multiprocessing.Process(target=_work_queue_submit_wait,
                                                      name="WorkQueue-Submit-Process",
                                                      kwargs=submit_process_kwargs)

        self.collector_thread = threading.Thread(target=self._collect_work_queue_results,
                                                 name="WorkQueue-collector-thread")
        self.collector_thread.daemon = True

        # Begin both processes
        self.submit_process.start()
        self.collector_thread.start()

        # Initialize scaling for the provider
        self.initialize_scaling()

    def _path_in_task(self, task_id, *path_components):
        """Returns a filename specific to a task.
        It is used for the following filename's:
            (not given): The subdirectory per task that contains function, result, etc.
            'function': Pickled file that contains the function to be executed.
            'result': Pickled file that (will) contain the result of the function.
            'map': Pickled file with a dict between local parsl names, and remote work queue names.
        """
        task_dir = "{:04d}".format(task_id)
        return os.path.join(self.function_data_dir, task_dir, *path_components)

    def submit(self, func, resource_specification, *args, **kwargs):
        """Processes the Parsl app by its arguments and submits the function
        information to the task queue, to be executed using the Work Queue
        system. The args and kwargs are processed for input and output files to
        the Parsl app, so that the files are appropriately specified for the Work
        Queue task.

        Parameters
        ----------

        func : function
            Parsl app to be submitted to the Work Queue system
        args : list
            Arguments to the Parsl app
        kwargs : dict
            Keyword arguments to the Parsl app
        """
        event("WQEX_SUBMIT_START")
        cores = None
        memory = None
        disk = None
        gpus = None
        priority = None
        category = None
        running_time_min = None
        event("WQEX_SUBMIT_PROCESS_RESOURCE_SPEC_START")
        if resource_specification and isinstance(resource_specification, dict):
            logger.debug("Got resource specification: {}".format(resource_specification))

            required_resource_types = set(['cores', 'memory', 'disk'])
            acceptable_resource_types = set(['cores', 'memory', 'disk', 'gpus', 'priority', 'running_time_min'])
            keys = set(resource_specification.keys())

            if not keys.issubset(acceptable_resource_types):
                message = "Task resource specification only accepts these types of resources: {}".format(
                        ', '.join(acceptable_resource_types))
                logger.error(message)
                raise ExecutorError(self, message)

            # this checks that either all of the required resource types are specified, or
            # that none of them are: the `required_resource_types` are not actually required,
            # but if one is specified, then they all must be.
            key_check = required_resource_types.intersection(keys)
            required_keys_ok = len(key_check) == 0 or key_check == required_resource_types
            if not self.autolabel and not required_keys_ok:
                logger.error("Running with `autolabel=False`. In this mode, "
                             "task resource specification requires "
                             "three resources to be specified simultaneously: cores, memory, and disk")
                raise ExecutorError(self, "Task resource specification requires "
                                          "three resources to be specified simultaneously: cores, memory, and disk. "
                                          "Try setting autolabel=True if you are unsure of the resource usage")

            for k in keys:
                if k == 'cores':
                    cores = resource_specification[k]
                elif k == 'memory':
                    memory = resource_specification[k]
                elif k == 'disk':
                    disk = resource_specification[k]
                elif k == 'gpus':
                    gpus = resource_specification[k]
                elif k == 'priority':
                    priority = resource_specification[k]
                elif k == 'category':
                    category = resource_specification[k]
                elif k == 'running_time_min':
                    running_time_min = resource_specification[k]

        event("WQEX_SUBMIT_PROCESS_RESOURCE_SPEC_END")
        self.task_counter += 1
        task_id = self.task_counter

        # Create a per task directory for the function, result, map, and result files
        event("WQEX_SUBMIT_MKDIR_START")
        os.mkdir(self._path_in_task(task_id))
        event("WQEX_SUBMIT_MKDIR_END")

        input_files = []
        output_files = []

        # Determine the input and output files that will exist at the workes:
        input_files += [self._register_file(f) for f in kwargs.get("inputs", []) if isinstance(f, File)]
        output_files += [self._register_file(f) for f in kwargs.get("outputs", []) if isinstance(f, File)]

        # Also consider any *arg that looks like a file as an input:
        input_files += [self._register_file(f) for f in args if isinstance(f, File)]

        for kwarg, maybe_file in kwargs.items():
            # Add appropriate input and output files from "stdout" and "stderr" keyword arguments
            if kwarg == "stdout" or kwarg == "stderr":
                if maybe_file:
                    output_files.append(self._std_output_to_wq(kwarg, maybe_file))
            # For any other keyword that looks like a file, assume it is an input file
            elif isinstance(maybe_file, File):
                input_files.append(self._register_file(maybe_file))

        # Create a Future object and have it be mapped from the task ID in the tasks dictionary
        fu = Future()
        fu.parsl_executor_task_id = task_id
        logger.debug("Getting tasks_lock to set WQ-level task entry")
        event("WQEX_SUBMIT_ACQUIRE_TASKS_LOCK_START")
        with self.tasks_lock:
            event("WQEX_SUBMIT_ACQUIRE_TASKS_LOCK_END")
            logger.debug("Got tasks_lock to set WQ-level task entry")
            self.tasks[str(task_id)] = fu

        logger.debug("Creating task {} for function {} with args {}".format(task_id, func, args))

        # Pickle the result into object to pass into message buffer
        function_file = self._path_in_task(task_id, "function")
        result_file = self._path_in_task(task_id, "result")
        map_file = self._path_in_task(task_id, "map")
        log_file = self._path_in_task(task_id, "log")

        logger.debug("Creating Task {} with function at: {}".format(task_id, function_file))
        logger.debug("Creating Task {} with result to be found at: {}".format(task_id, result_file))
        logger.debug("Creating Task {} with log to be found at: {}".format(task_id, log_file))

        event("WQEX_SUBMIT_SERIALIZE_START")
        self._serialize_function(function_file, func, args, kwargs)
        event("WQEX_SUBMIT_SERIALIZE_END")

        if self.pack:
            env_pkg = self._prepare_package(func, self.extra_pkgs)
        else:
            env_pkg = None

        logger.debug("Constructing map for local filenames at worker for task {}".format(task_id))
        event("WQEX_SUBMIT_MAPFILE_START")
        self._construct_map_file(map_file, input_files, output_files)
        event("WQEX_SUBMIT_MAPFILE_END")

        if not self.submit_process.is_alive():
            raise ExecutorError(self, "Workqueue Submit Process is not alive")

        # Create message to put into the message queue
        logger.debug("Placing task {} on message queue".format(task_id))
        if category is None:
            category = func.__name__ if self.autocategory else 'parsl-default'
        event("WQEX_SUBMIT_PTWQ_START")
        ptwq = ParslTaskToWq(task_id,
                             category,
                             cores,
                             memory,
                             disk,
                             gpus,
                             priority,
                             running_time_min,
                             env_pkg,
                             map_file,
                             function_file,
                             result_file,
                             log_file,
                             input_files,
                             output_files)

        event("WQEX_SUBMIT_ENQUEUE_START")
        self.task_queue.put_nowait(ptwq)
        event("WQEX_SUBMIT_ENQUEUE_END")
        event("WQEX_SUBMIT_END")
        return fu

    def _construct_worker_command(self):
        worker_command = self.worker_executable
        if self.project_password_file:
            worker_command += ' --password {}'.format(self.project_password_file)
        if self.worker_options:
            worker_command += ' {}'.format(self.worker_options)
        if self.project_name:
            worker_command += ' -M {}'.format(self.project_name)
        else:
            worker_command += ' {} {}'.format(self.address, self.port)

        logger.debug("Using worker command: {}".format(worker_command))
        return worker_command

    def _patch_providers(self):
        # Add the worker and password file to files that the provider needs to stage.
        # (Currently only for the CondorProvider)
        if isinstance(self.provider, CondorProvider):
            path_to_worker = shutil.which('work_queue_worker')
            self.worker_command = './' + self.worker_command
            self.provider.transfer_input_files.append(path_to_worker)
            if self.project_password_file:
                self.provider.transfer_input_files.append(self.project_password_file)

    def _serialize_function(self, fn_path, parsl_fn, parsl_fn_args, parsl_fn_kwargs):
        """Takes the function application parsl_fn(*parsl_fn_args, **parsl_fn_kwargs)
        and serializes it to the file fn_path."""

        # Either build a dictionary with the source of the function, or pickle
        # the function directly:
        if self.source:
            function_info = {"source code": inspect.getsource(parsl_fn),
                             "name": parsl_fn.__name__,
                             "args": parsl_fn_args,
                             "kwargs": parsl_fn_kwargs}
        else:
            event("WQEX_SUBMIT_SERIALIZE_PACK_APPLY")
            function_info = {"byte code": pack_apply_message(parsl_fn, parsl_fn_args, parsl_fn_kwargs,
                                                             buffer_threshold=1024 * 1024)}

        event("WQEX_SUBMIT_SERIALIZE_OPEN")
        with open(fn_path, "wb") as f_out:
            event("WQEX_SUBMIT_SERIALIZE_PICKLEDUMP")
            pickle.dump(function_info, f_out)
            event("WQEX_SUBMIT_SERIALIZE_CLOSING")
        event("WQEX_SUBMIT_SERIALIZE_CLOSED")

    def _construct_map_file(self, map_file, input_files, output_files):
        """ Map local filepath of parsl files to the filenames at the execution worker.
        If using a shared filesystem, the filepath is mapped to its absolute filename.
        Otherwise, to its original relative filename. In this later case, work queue
        recreates any directory hierarchy needed."""
        file_translation_map = {}
        for spec in itertools.chain(input_files, output_files):
            local_name = spec[0]
            if self.shared_fs:
                remote_name = os.path.abspath(local_name)
            else:
                remote_name = local_name
            file_translation_map[local_name] = remote_name
        event("WQEX_SUBMIT_MAPFILE_OPEN")
        with open(map_file, "wb") as f_out:
            event("WQEX_SUBMIT_MAPFILE_PICKLEDUMP")
            pickle.dump(file_translation_map, f_out)
            event("WQEX_SUBMIT_MAPFILE_CLOSING")
        event("WQEX_SUBMIT_MAPFILE_CLOSED")

    def _register_file(self, parsl_file):
        """Generates a tuple (parsl_file.filepath, stage, cache) to give to
        work queue. cache is always False if self.use_cache is False.
        Otherwise, it is set to True if parsl_file is used more than once.
        stage is True if the file needs to be copied by work queue. (i.e., not
        a URL or an absolute path)

        It has the side-effect of adding parsl_file to a list of registered
        files.

        Note: The first time a file is used cache is set to False. Since
        tasks are generated dynamically, without other information this is
        the best we can do."""
        to_cache = False
        if self.use_cache:
            to_cache = parsl_file in self.registered_files

        to_stage = False
        if parsl_file.scheme == 'file' or (parsl_file.local_path and os.path.exists(parsl_file.local_path)):
            to_stage = not os.path.isabs(parsl_file.filepath)

        self.registered_files.add(parsl_file)

        return ParslFileToWq(parsl_file.filepath, to_stage, to_cache)

    def _std_output_to_wq(self, fdname, stdfspec):
        """Find the name of the file that will contain stdout or stderr and
        return a ParslFileToWq with it. These files are never cached"""
        fname, mode = putils.get_std_fname_mode(fdname, stdfspec)
        to_stage = not os.path.isabs(fname)
        return ParslFileToWq(fname, stage=to_stage, cache=False)

    def _prepare_package(self, fn, extra_pkgs):
        fn_id = id(fn)
        fn_name = fn.__name__
        if fn_id in self.cached_envs:
            logger.debug("Skipping analysis of %s, previously got %s", fn_name, self.cached_envs[fn_id])
            return self.cached_envs[fn_id]
        source_code = inspect.getsource(fn).encode()
        pkg_dir = os.path.join(tempfile.gettempdir(), "python_package-{}".format(os.geteuid()))
        os.makedirs(pkg_dir, exist_ok=True)
        with tempfile.NamedTemporaryFile(suffix='.yaml') as spec:
            logger.info("Analyzing dependencies of %s", fn_name)
            analyze_cmdline = [package_analyze_script, exec_parsl_function.__file__, '-', spec.name]
            for p in extra_pkgs:
                analyze_cmdline += ["--extra-pkg", p]
            subprocess.run(analyze_cmdline, input=source_code, check=True)
            with open(spec.name, mode='rb') as f:
                spec_hash = hashlib.sha256(f.read()).hexdigest()
                logger.debug("Spec hash for %s is %s", fn_name, spec_hash)
                pkg = os.path.join(pkg_dir, "pack-{}.tar.gz".format(spec_hash))
            if os.access(pkg, os.R_OK):
                self.cached_envs[fn_id] = pkg
                logger.debug("Cached package for %s found at %s", fn_name, pkg)
                return pkg
            (fd, tarball) = tempfile.mkstemp(dir=pkg_dir, prefix='.tmp', suffix='.tar.gz')
            os.close(fd)
            logger.info("Creating dependency package for %s", fn_name)
            logger.debug("Writing deps for %s to %s", fn_name, tarball)
            subprocess.run([package_create_script, spec.name, tarball], stdout=subprocess.DEVNULL, check=True)
            logger.debug("Done with conda-pack; moving %s to %s", tarball, pkg)
            os.rename(tarball, pkg)
            self.cached_envs[fn_id] = pkg
            return pkg

    def initialize_scaling(self):
        """ Compose the launch command and call scale out

        Scales the workers to the appropriate nodes with provider
        """
        # Start scaling in/out
        logger.debug("Starting WorkQueueExecutor with provider: %s", self.provider)
        self.worker_command = self._construct_worker_command()
        self._patch_providers()

        if hasattr(self.provider, 'init_blocks'):
            try:
                self.scale_out(blocks=self.provider.init_blocks)
            except Exception as e:
                logger.error("Initial block scaling out failed: {}".format(e))
                raise e

    @property
    def outstanding(self) -> int:
        """Count the number of outstanding tasks. This is inefficiently
        implemented and probably could be replaced with a counter.
        """
        outstanding = 0
        with self.tasks_lock:
            for fut in self.tasks.values():
                if not fut.done():
                    outstanding += 1
        logger.debug(f"Counted {outstanding} outstanding tasks")
        return outstanding

    @property
    def workers_per_node(self) -> Union[int, float]:
        return 1

    def scale_in(self, count):
        """Scale in method. Not implemented.
        """
        # Obtain list of blocks to kill
        to_kill = list(self.blocks.keys())[:count]
        kill_ids = [self.blocks[block] for block in to_kill]

        # Cancel the blocks provisioned
        if self.provider:
            self.provider.cancel(kill_ids)
        else:
            logger.error("No execution provider available to scale")

    def shutdown(self, *args, **kwargs):
        """Shutdown the executor. Sets flag to cancel the submit process and
        collector thread, which shuts down the Work Queue system submission.
        """
        logger.debug("Work Queue shutdown started")
        self.should_stop.value = True

        # Remove the workers that are still going
        kill_ids = [self.blocks[block] for block in self.blocks.keys()]
        if self.provider:
            logger.debug("Cancelling blocks")
            self.provider.cancel(kill_ids)

        logger.debug("Joining on submit process")
        self.submit_process.join()
        logger.debug("Joining on collector thread")
        self.collector_thread.join()

        logger.debug("Work Queue shutdown completed")
        return True

    def scaling_enabled(self):
        """Specify if scaling is enabled. Not enabled in Work Queue.
        """
        return self._scaling_enabled

    # TODO: factor this with htex - perhaps it should exist only in the
    # block provider, and there should be no implementation of this at
    # all in the base executor class (because this is only block
    # relevant)
    def create_monitoring_info(self, status):
        """ Create a msg for monitoring based on the poll status

        """
        msg = []
        for bid, s in status.items():
            d = {}
            d['run_id'] = self.run_id
            d['status'] = s.status_name
            d['timestamp'] = datetime.datetime.now()
            d['executor_label'] = self.label
            d['job_id'] = self.blocks.get(bid, None)
            d['block_id'] = bid
            msg.append(d)
        return msg

    def run_dir(self, value=None):
        """Path to the run directory.
        """
        if value is not None:
            self._run_dir = value
        return self._run_dir

    @wrap_with_logs
    def _collect_work_queue_results(self):
        """Sets the values of tasks' futures of tasks completed by work queue.
        """
        logger.debug("Starting Collector Thread")
        try:
            while not self.should_stop.value:
                if not self.submit_process.is_alive():
                    raise ExecutorError(self, "Workqueue Submit Process is not alive")

                # Get the result message from the collector_queue
                try:
                    task_report = self.collector_queue.get(timeout=1)
                except queue.Empty:
                    continue

                # Obtain the future from the tasks dictionary
                with self.tasks_lock:
                    future = self.tasks[task_report.id]

                logger.debug("Updating Future for Parsl Task {}".format(task_report.id))
                if task_report.result_received:
                    future.set_result(task_report.result)
                else:
                    # If there are no results, then the task failed according to one of
                    # work queue modes, such as resource exhaustion.
                    future.set_exception(WorkQueueTaskFailure(task_report.reason, task_report.result))
        finally:
            logger.debug("Marking all outstanding tasks as failed")
            logger.debug("Acquiring tasks_lock")
            with self.tasks_lock:
                logger.debug("Acquired tasks_lock")
                # set exception for tasks waiting for results that work queue did not execute
                for fu in self.tasks.values():
                    if not fu.done():
                        fu.set_exception(WorkQueueFailure("work queue executor failed to execute the task."))
        logger.debug("Exiting Collector Thread")


@wrap_with_logs
def _work_queue_submit_wait(task_queue=multiprocessing.Queue(),
                            launch_cmd=None,
                            env=None,
                            collector_queue=multiprocessing.Queue(),
                            data_dir=".",
                            full=False,
                            shared_fs=False,
                            autolabel=False,
                            autolabel_window=None,
                            autocategory=False,
                            max_retries=0,
                            should_stop=None,
                            port=WORK_QUEUE_DEFAULT_PORT,
                            wq_log_dir=None,
                            project_password_file=None,
                            project_name=None):
    """Thread to handle Parsl app submissions to the Work Queue objects.
    Takes in Parsl functions submitted using submit(), and creates a
    Work Queue task with the appropriate specifications, which is then
    submitted to Work Queue. After tasks are completed, processes the
    exit status and exit code of the task, and sends results to the
    Work Queue collector thread.
    To avoid python's global interpreter lock with work queue's wait, this
    function should be launched as a process, not as a lightweight thread. This
    means that any communication should be done using the multiprocessing
    module capabilities, rather than shared memory.
    """
    logger.debug("Starting WorkQueue Submit/Wait Process")
    setproctitle("parsl: Work Queue submit/wait")

    # Enable debugging flags and create logging file
    wq_debug_log = None
    if wq_log_dir is not None:
        logger.debug("Setting debugging flags and creating logging file")
        wq_debug_log = os.path.join(wq_log_dir, "debug_log")

    # Create WorkQueue queue object
    logger.debug("Creating WorkQueue Object")
    try:
        logger.debug("Listening on port {}".format(port))
        q = WorkQueue(port, debug_log=wq_debug_log)
    except Exception as e:
        logger.error("Unable to create WorkQueue object: {}".format(e))
        raise e

    # Specify WorkQueue queue attributes
    if project_name:
        q.specify_name(project_name)

    if project_password_file:
        q.specify_password_file(project_password_file)

    if autolabel:
        q.enable_monitoring()
        if autolabel_window is not None:
            q.tune('category-steady-n-tasks', autolabel_window)

    # Only write logs when the wq_log_dir is specified, which it most likely will be
    if wq_log_dir is not None:
        wq_master_log = os.path.join(wq_log_dir, "master_log")
        wq_trans_log = os.path.join(wq_log_dir, "transaction_log")
        if full and autolabel:
            wq_resource_log = os.path.join(wq_log_dir, "resource_logs")
            q.enable_monitoring_full(dirname=wq_resource_log)
        q.specify_log(wq_master_log)
        q.specify_transactions_log(wq_trans_log)

    orig_ppid = os.getppid()

    result_file_of_task_id = {}  # Mapping taskid -> result file for active tasks.

    while not should_stop.value:
        # Monitor the task queue
        ppid = os.getppid()
        if ppid != orig_ppid:
            logger.debug("new Process")
            break

        # Submit tasks
        while task_queue.qsize() > 0 and not should_stop.value:
            # Obtain task from task_queue
            try:
                task = task_queue.get(timeout=1)
                logger.debug("Removing task from queue")
            except queue.Empty:
                continue

            pkg_pfx = ""
            if task.env_pkg is not None:
                pkg_pfx = "./{} -e {} ".format(os.path.basename(package_run_script),
                                               os.path.basename(task.env_pkg))

            # Create command string
            logger.debug(launch_cmd)
            command_str = launch_cmd.format(package_prefix=pkg_pfx,
                                            mapping=os.path.basename(task.map_file),
                                            function=os.path.basename(task.function_file),
                                            result=os.path.basename(task.result_file),
                                            log=os.path.basename(task.log_file))
            logger.debug(command_str)

            # Create WorkQueue task for the command
            logger.debug("Sending task {} with command: {}".format(task.id, command_str))
            try:
                t = Task(command_str)
            except Exception as e:
                logger.error("Unable to create task: {}".format(e))
                collector_queue.put_nowait(WqTaskToParsl(id=task.id,
                                                         result_received=False,
                                                         result=None,
                                                         reason="task could not be created by work queue",
                                                         status=-1))
                continue

            t.specify_category(task.category)
            if autolabel:
                q.specify_category_mode(task.category, WORK_QUEUE_ALLOCATION_MODE_MAX_THROUGHPUT)

            if task.cores is not None:
                t.specify_cores(task.cores)
            if task.memory is not None:
                t.specify_memory(task.memory)
            if task.disk is not None:
                t.specify_disk(task.disk)
            if task.gpus is not None:
                t.specify_gpus(task.gpus)
            if task.priority is not None:
                t.specify_priority(task.priority)
            if task.running_time_min is not None:
                t.specify_running_time_min(task.running_time_min)

            if max_retries is not None:
                logger.debug(f"Specifying max_retries {max_retries}")
                t.specify_max_retries(max_retries)
            else:
                logger.debug("Not specifying max_retries")

            # Specify environment variables for the task
            if env is not None:
                for var in env:
                    t.specify_environment_variable(var, env[var])

            if task.env_pkg is not None:
                t.specify_input_file(package_run_script, cache=True)
                t.specify_input_file(task.env_pkg, cache=True)

            # Specify script, and data/result files for task
            t.specify_input_file(exec_parsl_function.__file__, cache=True)
            t.specify_input_file(task.function_file, cache=False)
            t.specify_input_file(task.map_file, cache=False)
            t.specify_output_file(task.result_file, cache=False)
            t.specify_output_file(task.log_file, cache=False)
            t.specify_tag(str(task.id))
            result_file_of_task_id[str(task.id)] = task.result_file

            logger.debug("Parsl ID: {}".format(task.id))

            # Specify input/output files that need to be staged.
            # Absolute paths are assumed to be in shared filesystem, and thus
            # not staged by work queue.
            if not shared_fs:
                for spec in task.input_files:
                    if spec.stage:
                        t.specify_input_file(spec.parsl_name, spec.parsl_name, cache=spec.cache)
                for spec in task.output_files:
                    if spec.stage:
                        t.specify_output_file(spec.parsl_name, spec.parsl_name, cache=spec.cache)

            # Submit the task to the WorkQueue object
            logger.debug("Submitting task {} to WorkQueue".format(task.id))
            try:
                wq_id = q.submit(t)
            except Exception as e:
                logger.error("Unable to submit task to work queue: {}".format(e))
                collector_queue.put_nowait(WqTaskToParsl(id=task.id,
                                                         result_received=False,
                                                         result=None,
                                                         reason="task could not be submited to work queue",
                                                         status=-1))
                continue
            logger.info("Task {} submitted to WorkQueue with id {}".format(task.id, wq_id))

        # If the queue is not empty wait on the WorkQueue queue for a task
        task_found = True
        if not q.empty():
            while task_found and not should_stop.value:
                # Obtain the task from the queue
                t = q.wait(1)
                if t is None:
                    task_found = False
                    continue
                # When a task is found:
                parsl_id = t.tag
                logger.debug("Completed WorkQueue task {}, parsl task {}".format(t.id, t.tag))
                result_file = result_file_of_task_id.pop(t.tag)

                # A tasks completes 'succesfully' if it has result file,
                # and it can be loaded. This may mean that the 'success' is
                # an exception.
                logger.debug("Looking for result in {}".format(result_file))
                try:
                    with open(result_file, "rb") as f_in:
                        result = pickle.load(f_in)
                    logger.debug("Found result in {}".format(result_file))
                    collector_queue.put_nowait(WqTaskToParsl(id=parsl_id,
                                                             result_received=True,
                                                             result=result,
                                                             reason=None,
                                                             status=t.return_status))
                # If a result file could not be generated, explain the
                # failure according to work queue error codes. We generate
                # an exception and wrap it with RemoteExceptionWrapper, to
                # match the positive case.
                except Exception as e:
                    reason = _explain_work_queue_result(t)
                    logger.debug("Did not find result in {}".format(result_file))
                    logger.debug("Wrapper Script status: {}\nWorkQueue Status: {}"
                                 .format(t.return_status, t.result))
                    logger.debug("Task with id parsl {} / wq {} failed because:\n{}"
                                 .format(parsl_id, t.id, reason))
                    collector_queue.put_nowait(WqTaskToParsl(id=parsl_id,
                                                             result_received=False,
                                                             result=e,
                                                             reason=reason,
                                                             status=t.return_status))
    logger.debug("Exiting WorkQueue Monitoring Process")
    return 0


def _explain_work_queue_result(wq_task):
    """Returns a string with the reason why a task failed according to work queue."""

    wq_result = wq_task.result

    reason = "work queue result: "
    if wq_result == wq.WORK_QUEUE_RESULT_SUCCESS:
        reason += "succesful execution with exit code {}".format(wq_task.return_status)
    elif wq_result == wq.WORK_QUEUE_RESULT_OUTPUT_MISSING:
        reason += "The result file was not transfered from the worker.\n"
        reason += "This usually means that there is a problem with the python setup,\n"
        reason += "or the wrapper that executes the function."
        reason += "\nTrace:\n" + str(wq_task.output)
    elif wq_result == wq.WORK_QUEUE_RESULT_INPUT_MISSING:
        reason += "missing input file"
    elif wq_result == wq.WORK_QUEUE_RESULT_STDOUT_MISSING:
        reason += "stdout has been truncated"
    elif wq_result == wq.WORK_QUEUE_RESULT_SIGNAL:
        reason += "task terminated with a signal"
    elif wq_result == wq.WORK_QUEUE_RESULT_RESOURCE_EXHAUSTION:
        reason += "task used more resources than requested"
    elif wq_result == wq.WORK_QUEUE_RESULT_TASK_TIMEOUT:
        reason += "task ran past the specified end time"
    elif wq_result == wq.WORK_QUEUE_RESULT_UNKNOWN:
        reason += "result could not be classified"
    elif wq_result == wq.WORK_QUEUE_RESULT_FORSAKEN:
        reason += "task failed, but not a task error"
    elif wq_result == wq.WORK_QUEUE_RESULT_MAX_RETRIES:
        reason += "unable to complete after specified number of retries"
    elif wq_result == wq.WORK_QUEUE_RESULT_TASK_MAX_RUN_TIME:
        reason += "task ran for more than the specified time"
    elif wq_result == wq.WORK_QUEUE_RESULT_DISK_ALLOC_FULL:
        reason += "task needed more space to complete task"
    elif wq_result == wq.WORK_QUEUE_RESULT_RMONITOR_ERROR:
        reason += "task failed because the monitor did not produce an output"
    else:
        reason += "unable to process Work Queue system failure"
    return reason<|MERGE_RESOLUTION|>--- conflicted
+++ resolved
@@ -18,7 +18,6 @@
 import time
 import pickle
 import queue
-import time
 import inspect
 import shutil
 import itertools
@@ -236,11 +235,7 @@
                  worker_options: str = "",
                  full_debug: bool = True,
                  worker_executable: str = 'work_queue_worker',
-<<<<<<< HEAD
-                 function_dir: str = None):
-=======
                  function_dir: Optional[str] = None):
->>>>>>> eaf7be5f
         BlockProviderExecutor.__init__(self, provider=provider,
                                        block_error_handler=True)
         self._scaling_enabled = True
@@ -308,18 +303,18 @@
 
         # Create directories for data and results
         if not self.function_dir:
-            self.function_data_dir = os.path.join(self.run_dir, "function_data")
+            self.function_data_dir = os.path.join(self.run_dir, self.label, "function_data")
         else:
             tp = str(time.time())
             tx = os.path.join(self.function_dir, tp)
             os.mkdir(tx)
-            self.function_data_dir = os.path.join(self.function_dir, tp, "function_data")
-        self.package_dir = os.path.join(self.run_dir, "package_data")
+            self.function_data_dir = os.path.join(self.function_dir, tp, self.label, "function_data")
+        self.package_dir = os.path.join(self.run_dir, self.label, "package_data")
         self.wq_log_dir = os.path.join(self.run_dir, self.label)
         logger.debug("function data directory: {}\nlog directory: {}".format(self.function_data_dir, self.wq_log_dir))
+        os.mkdir(self.wq_log_dir)
         os.mkdir(self.function_data_dir)
         os.mkdir(self.package_dir)
-        os.mkdir(self.wq_log_dir)
 
         logger.debug("Starting WorkQueueExecutor")
 
