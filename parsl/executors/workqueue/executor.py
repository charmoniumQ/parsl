--- conflicted
+++ resolved
@@ -207,18 +207,8 @@
                  init_command: str = "",
                  worker_options: str = "",
                  full_debug: bool = True,
-<<<<<<< HEAD
-                 # ugh c.f. naming with worker_cmd which is better, but already
-                 # used for something slightly different
                  worker_executable: str = 'work_queue_worker'):
         BlockProviderExecutor.__init__(self, provider)
-
-        # ? should this be true even when not using a provider?
-=======
-                 worker_executable: str = 'work_queue_worker'):
-        NoStatusHandlingExecutor.__init__(self)
-        self._provider = provider
->>>>>>> 8ebe2a4c
         self._scaling_enabled = True
 
         if not _work_queue_enabled:
