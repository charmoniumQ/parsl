--- conflicted
+++ resolved
@@ -38,15 +38,10 @@
 def test_python_unmemoizable():
     """Testing behaviour when an unmemoizable parameter is used
     """
-<<<<<<< HEAD
     with permit_severe_log():
+        fut = noop_app(Unmemoizable())
         with pytest.raises(ValueError):
-            noop_app(Unmemoizable())
-=======
-    fut = noop_app(Unmemoizable())
-    with pytest.raises(ValueError):
-        fut.result()
->>>>>>> 07f06db1
+            fut.result()
 
 
 def test_python_failing_memoizer():
