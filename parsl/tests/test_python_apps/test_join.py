import pytest
import time

from parsl import join_app, python_app

from parsl.tests.configs.local_threads import fresh_config

local_config = fresh_config()

RESULT_CONSTANT = 3


@python_app
def inner_app():
    time.sleep(1)
    return RESULT_CONSTANT


@join_app
def outer_app():
    fut = inner_app()
    return fut


@python_app
def add_one(n):
    return n + 1


@python_app
def combine(*args):
    """Wait for an arbitrary list of futures and return them as a list"""
    return list(args)


@join_app
def outer_make_a_dag_combine(n):
    futs = []
    for _ in range(n):
        futs.append(inner_app())
    return combine(*futs)


@join_app
def outer_make_a_dag_multi(n):
    futs = []
    for _ in range(n):
        futs.append(inner_app())
    return futs


def test_result_flow():
    f = outer_app()
    res = f.result()
    assert res == RESULT_CONSTANT


@join_app
def join_wrong_type_app():
    return 3


def test_wrong_type():
<<<<<<< HEAD
    # at present, wrong time raises an assert that does not propagate to user level
    # so the DFK hangs. What should happen is that the app raises an exception via
    # its app future.
=======
>>>>>>> 922df15c
    f = join_wrong_type_app()
    with pytest.raises(TypeError):
        f.result()


def test_dependency_on_joined():
    g = add_one(outer_app())
    res = g.result()
    assert res == RESULT_CONSTANT + 1


def test_combine():
    f = outer_make_a_dag_combine(inner_app())
    res = f.result()
    assert res == [RESULT_CONSTANT] * RESULT_CONSTANT


def test_multiple_return():
    f = outer_make_a_dag_multi(inner_app())
    res = f.result()
    assert res == [RESULT_CONSTANT] * RESULT_CONSTANT<|MERGE_RESOLUTION|>--- conflicted
+++ resolved
@@ -61,12 +61,6 @@
 
 
 def test_wrong_type():
-<<<<<<< HEAD
-    # at present, wrong time raises an assert that does not propagate to user level
-    # so the DFK hangs. What should happen is that the app raises an exception via
-    # its app future.
-=======
->>>>>>> 922df15c
     f = join_wrong_type_app()
     with pytest.raises(TypeError):
         f.result()
