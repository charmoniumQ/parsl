--- conflicted
+++ resolved
@@ -27,11 +27,7 @@
     '''
 
     def __init__(self, hostname, username=None, password=None, script_dir=None, envs=None,
-<<<<<<< HEAD
-                 gssapi_auth=False, skip_auth=False, port=22, key_filename=None, host_keys_file=None):
-=======
                  gssapi_auth=False, skip_auth=False, port=22, key_filename=None, host_keys_filename=None):
->>>>>>> c0bfce15
         ''' Initialize a persistent connection to the remote system.
         We should know at this point whether ssh connectivity is possible
 
@@ -58,21 +54,13 @@
         self.skip_auth = skip_auth
         self.gssapi_auth = gssapi_auth
         self.key_filename = key_filename
-<<<<<<< HEAD
-        self.host_keys_file = host_keys_file
-=======
         self.host_keys_filename = host_keys_filename
->>>>>>> c0bfce15
 
         if self.skip_auth:
             self.ssh_client = NoAuthSSHClient()
         else:
             self.ssh_client = paramiko.SSHClient()
-<<<<<<< HEAD
-        self.ssh_client.load_system_host_keys(filename=host_keys_file)
-=======
         self.ssh_client.load_system_host_keys(filename=host_keys_filename)
->>>>>>> c0bfce15
         self.ssh_client.set_missing_host_key_policy(paramiko.AutoAddPolicy())
 
         self.envs = {}
