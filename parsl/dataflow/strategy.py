from __future__ import annotations
import logging
import time
import math
from typing import List

from parsl.executors import HighThroughputExecutor
from parsl.providers.provider_base import JobState
from parsl.process_loggers import wrap_with_logs

from typing import TYPE_CHECKING

if TYPE_CHECKING:
    from parsl.dataflow.task_status_poller import PollItem

logger = logging.getLogger(__name__)


class Strategy(object):
    """FlowControl strategy.

    As a workflow dag is processed by Parsl, new tasks are added and completed
    asynchronously. Parsl interfaces executors with execution providers to construct
    scalable executors to handle the variable work-load generated by the
    workflow. This component is responsible for periodically checking outstanding
    tasks and available compute capacity and trigger scaling events to match
    workflow needs.

    Here's a diagram of an executor. An executor consists of blocks, which are usually
    created by single requests to a Local Resource Manager (LRM) such as slurm,
    condor, torque, or even AWS API. The blocks could contain several task blocks
    which are separate instances on workers.


    .. code:: python

                |<--min_blocks     |<-init_blocks              max_blocks-->|
                +----------------------------------------------------------+
                |  +--------block----------+       +--------block--------+ |
     executor = |  | task          task    | ...   |    task      task   | |
                |  +-----------------------+       +---------------------+ |
                +----------------------------------------------------------+

    The relevant specification options are:
       1. min_blocks: Minimum number of blocks to maintain
       2. init_blocks: number of blocks to provision at initialization of workflow
       3. max_blocks: Maximum number of blocks that can be active due to one workflow


    .. code:: python

          active_tasks = pending_tasks + running_tasks

          Parallelism = slots / tasks
                      = [0, 1] (i.e,  0 <= p <= 1)

    For example:

    When p = 0,
         => compute with the least resources possible.
         infinite tasks are stacked per slot.

         .. code:: python

               blocks =  min_blocks           { if active_tasks = 0
                         max(min_blocks, 1)   {  else

    When p = 1,
         => compute with the most resources.
         one task is stacked per slot.

         .. code:: python

               blocks = min ( max_blocks,
                        ceil( active_tasks / slots ) )


    When p = 1/2,
         => We stack upto 2 tasks per slot before we overflow
         and request a new block


    let's say min:init:max = 0:0:4 and task_blocks=2
    Consider the following example:
    min_blocks = 0
    init_blocks = 0
    max_blocks = 4
    tasks_per_node = 2
    nodes_per_block = 1

    In the diagram, X <- task

    at 2 tasks:

    .. code:: python

        +---Block---|
        |           |
        | X      X  |
        |slot   slot|
        +-----------+

    at 5 tasks, we overflow as the capacity of a single block is fully used.

    .. code:: python

        +---Block---|       +---Block---|
        | X      X  | ----> |           |
        | X      X  |       | X         |
        |slot   slot|       |slot   slot|
        +-----------+       +-----------+

    """

    def __init__(self, dfk):
        """Initialize strategy."""
        self.dfk = dfk
        self.config = dfk.config
        self.executors = {}
        self.max_idletime = self.dfk.config.max_idletime

        for e in self.dfk.config.executors:
            self.executors[e.label] = {'idle_since': None, 'config': e.label}

        self.strategies = {None: self._strategy_noop,
                           'simple': self._strategy_simple,
                           'htex_auto_scale': self._strategy_htex_auto_scale}

        self.strategize = self.strategies[self.config.strategy]

        logger.debug("Scaling strategy: {0}".format(self.config.strategy))

    def add_executors(self, executors):
        for executor in executors:
            self.executors[executor.label] = {'idle_since': None, 'config': executor.label}

<<<<<<< HEAD
    def _strategy_noop(self, status: List[PollItem], tasks: List[int]) -> None:
=======
    def _strategy_noop(self, status: List[ExecutorStatus], tasks: List[int]) -> None:
>>>>>>> ae7af7d5
        """Do nothing.

        Args:
            - tasks (task_ids): Not used here.
        """
        logger.debug("strategy_noop: doing nothing")

<<<<<<< HEAD
    def _strategy_simple(self, status_list: List[PollItem], tasks: List[int]) -> None:
        self._general_strategy(status_list, tasks, strategy_type='simple')

    def _strategy_htex_auto_scale(self, status_list: List[PollItem], tasks: List[int]) -> None:
=======
    def _strategy_simple(self, status_list, tasks: List[int]) -> None:
        self._general_strategy(status_list, tasks, strategy_type='simple')

    def _strategy_htex_auto_scale(self, status_list, tasks: List[int]) -> None:
>>>>>>> ae7af7d5
        """HTEX specific auto scaling strategy

        This strategy works only for HTEX. This strategy will scale out by
        requesting additional compute resources via the provider when the
        workload requirements exceed the provisioned capacity. The scale out
        behavior is exactly like the 'simple' strategy.

        If there are idle blocks during execution, this strategy will terminate
        those idle blocks specifically. When # of tasks >> # of blocks, HTEX places
        tasks evenly across blocks, which makes it rather difficult to ensure that
        some blocks will reach 0% utilization. Consequently, this strategy can be
        expected to scale in effectively only when # of workers, or tasks executing
        per block is close to 1.

        Args:
            - tasks (task_ids): Not used here.
        """
        self._general_strategy(status_list, tasks, strategy_type='htex')

    @wrap_with_logs
    def _general_strategy(self, status_list, tasks, *, strategy_type):
        logger.debug(f"general strategy starting with strategy_type {strategy_type} for {len(status_list)} executors")

        for exec_status in status_list:
            executor = exec_status.executor
            label = executor.label
            if not executor.scaling_enabled:
                logger.debug(f"Not strategizing for executor {label} because scaling not enabled")
                continue
            logger.debug(f"Strategizing for executor {label}")

            # Tasks that are either pending completion
            active_tasks = executor.outstanding

            status = exec_status.status

            # FIXME we need to handle case where provider does not define these
            # FIXME probably more of this logic should be moved to the provider
            min_blocks = executor.provider.min_blocks
            max_blocks = executor.provider.max_blocks
            tasks_per_node = executor.workers_per_node

            nodes_per_block = executor.provider.nodes_per_block
            parallelism = executor.provider.parallelism

            running = sum([1 for x in status.values() if x.state == JobState.RUNNING])
            pending = sum([1 for x in status.values() if x.state == JobState.PENDING])
            active_blocks = running + pending
            active_slots = active_blocks * tasks_per_node * nodes_per_block

            logger.debug(f"Slot ratio calculation: active_slots = {active_slots}, active_tasks = {active_tasks}")

            if hasattr(executor, 'connected_workers'):
                logger.debug('Executor {} has {} active tasks, {}/{} running/pending blocks, and {} connected workers'.format(
                    label, active_tasks, running, pending, executor.connected_workers))
            else:
                logger.debug('Executor {} has {} active tasks and {}/{} running/pending blocks'.format(
                    label, active_tasks, running, pending))

            # reset idle timer if executor has active tasks

            if active_tasks > 0 and self.executors[executor.label]['idle_since']:
                self.executors[executor.label]['idle_since'] = None

            # Case 1
            # No tasks.
            if active_tasks == 0:
                # Case 1a
                logger.debug("Strategy case 1: Executor has no active tasks")

                # Fewer blocks that min_blocks
                if active_blocks <= min_blocks:
                    logger.debug("Strategy case 1a: Executor has no active tasks and minimum blocks. Taking no action.")
                # Case 1b
                # More blocks than min_blocks. Scale in
                else:
                    # We want to make sure that max_idletime is reached
                    # before killing off resources
                    logger.debug(f"Strategy case 1b: Executor has no active tasks, and more ({active_blocks}) than minimum blocks ({min_blocks})")

                    if not self.executors[executor.label]['idle_since']:
                        logger.debug(f"Starting idle timer for executor. If idle time exceeds {self.max_idletime}s, blocks will be scaled in")
                        self.executors[executor.label]['idle_since'] = time.time()

                    idle_since = self.executors[executor.label]['idle_since']
                    idle_duration = time.time() - idle_since
                    if idle_duration > self.max_idletime:
                        # We have resources idle for the max duration,
                        # we have to scale_in now.
                        logger.debug(f"Idle time has reached {self.max_idletime}s for executor {label}; scaling in")
                        exec_status.scale_in(active_blocks - min_blocks)

                    else:
                        logger.debug(f"Idle time {idle_duration} is less than max_idletime {self.max_idletime}s for executor {label}; not scaling in")

            # Case 2
            # More tasks than the available slots.
            elif (float(active_slots) / active_tasks) < parallelism:
                logger.debug("Strategy case 2: slots are overloaded - (slot_ratio = active_slots/active_tasks) < parallelism")

                # Case 2a
                # We have the max blocks possible
                if active_blocks >= max_blocks:
                    # Ignore since we already have the max nodes
                    logger.debug(f"Strategy case 2a: active_blocks {active_blocks} >= max_blocks {max_blocks} so not scaling out")
                # Case 2b
                else:
                    logger.debug(f"Strategy case 2b: active_blocks {active_blocks} < max_blocks {max_blocks} so scaling out")
                    excess_slots = math.ceil((active_tasks * parallelism) - active_slots)
                    excess_blocks = math.ceil(float(excess_slots) / (tasks_per_node * nodes_per_block))
                    excess_blocks = min(excess_blocks, max_blocks - active_blocks)
                    logger.debug(f"Requesting {excess_blocks} more blocks")
                    exec_status.scale_out(excess_blocks)

            elif active_slots == 0 and active_tasks > 0:
                logger.debug("Strategy case 4a: No active slots but some active tasks - could scale out by a single block")

                # Case 4a
                if active_blocks < max_blocks:
                    logger.debug("Requesting single block")

                    exec_status.scale_out(1)
                else:
                    logger.debug("Not requesting single block, because at maxblocks already")

            # Case 4b
            # More slots than tasks
            elif active_slots > 0 and active_slots > active_tasks:
                logger.debug("Strategy case 4b: more slots than tasks")
                if strategy_type == 'htex':
                    # Scale in for htex
                    if isinstance(executor, HighThroughputExecutor):
                        if active_blocks > min_blocks:
                            excess_slots = math.ceil(active_slots - (active_tasks * parallelism))
                            excess_blocks = math.ceil(float(excess_slots) / (tasks_per_node * nodes_per_block))
                            excess_blocks = min(excess_blocks, active_blocks - min_blocks)
                            logger.debug(f"Requesting scaling in by {excess_blocks} blocks")
                            exec_status.scale_in(excess_blocks, force=False, max_idletime=self.max_idletime)
                    else:
                        logger.error("This strategy does not support scaling in except for HighThroughputExecutor - taking no action")
                else:
                    logger.debug("This strategy does not support scaling in")

            # Case 3
            # tasks ~ slots
            else:
                logger.debug("Strategy case 3: no changes necessary to current block load")<|MERGE_RESOLUTION|>--- conflicted
+++ resolved
@@ -1,17 +1,13 @@
-from __future__ import annotations
 import logging
 import time
 import math
 from typing import List
 
+from parsl.dataflow.executor_status import ExecutorStatus
 from parsl.executors import HighThroughputExecutor
 from parsl.providers.provider_base import JobState
 from parsl.process_loggers import wrap_with_logs
 
-from typing import TYPE_CHECKING
-
-if TYPE_CHECKING:
-    from parsl.dataflow.task_status_poller import PollItem
 
 logger = logging.getLogger(__name__)
 
@@ -134,11 +130,7 @@
         for executor in executors:
             self.executors[executor.label] = {'idle_since': None, 'config': executor.label}
 
-<<<<<<< HEAD
-    def _strategy_noop(self, status: List[PollItem], tasks: List[int]) -> None:
-=======
     def _strategy_noop(self, status: List[ExecutorStatus], tasks: List[int]) -> None:
->>>>>>> ae7af7d5
         """Do nothing.
 
         Args:
@@ -146,17 +138,10 @@
         """
         logger.debug("strategy_noop: doing nothing")
 
-<<<<<<< HEAD
-    def _strategy_simple(self, status_list: List[PollItem], tasks: List[int]) -> None:
-        self._general_strategy(status_list, tasks, strategy_type='simple')
-
-    def _strategy_htex_auto_scale(self, status_list: List[PollItem], tasks: List[int]) -> None:
-=======
     def _strategy_simple(self, status_list, tasks: List[int]) -> None:
         self._general_strategy(status_list, tasks, strategy_type='simple')
 
     def _strategy_htex_auto_scale(self, status_list, tasks: List[int]) -> None:
->>>>>>> ae7af7d5
         """HTEX specific auto scaling strategy
 
         This strategy works only for HTEX. This strategy will scale out by
