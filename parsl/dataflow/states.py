--- conflicted
+++ resolved
@@ -7,19 +7,11 @@
     pending = 0
 
     running = 2
-<<<<<<< HEAD
-    # this state is special - a task record never goes into
-    # this state, but monitoring may represent a task in
-    # this state because the monitoring DB contains different information
-
-    exec_done = 3
-=======
     # this state is special - a DFK task record never goes to States.running
     # state; but the monitoring database may represent a task in this state
     # based on non-DFK information received from monitor_wrapper.
 
-    done = 3
->>>>>>> 3f0f095b
+    exec_done = 3
     failed = 4
     dep_fail = 5
     launched = 7
