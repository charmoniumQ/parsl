--- conflicted
+++ resolved
@@ -106,21 +106,10 @@
 # that the .register() call, so that the cache-decorated version is registered.
 @id_for_memo.register(types.FunctionType)
 @lru_cache()
-<<<<<<< HEAD
-def id_for_memo_func(f, output_ref=False):
+def id_for_memo_function(f: types.FunctionType, output_ref: bool = False) -> bytes:
     """This will extract some, but deliberately not all, details from the function.
     The intention is to allow the function to be modified in source file without
     causing memoization invalidation.
-=======
-def id_for_memo_function(function: types.FunctionType, output_ref: bool = False) -> bytes:
-    """This produces function hash material using the source definition of the
-       function.
-
-       The standard serialize_object based approach cannot be used as it is
-       too sensitive to irrelevant facts such as the source line, meaning
-       a whitespace line added at the top of a source file will cause the hash
-       to change.
->>>>>>> e086575d
     """
     return serialize(["types.FunctionType", f.__name__, f.__module__])
 
@@ -279,13 +268,8 @@
         if not self.memoize or not task['memoize'] or 'hashsum' not in task:
             return
 
-<<<<<<< HEAD
         if 'hashsum' not in task:
             logger.error("Attempt to update memo for task {} with no hashsum".format(task_id))
-=======
-        if not isinstance(task['hashsum'], str):
-            logger.error("Attempting to update app cache entry but hashsum is not a string key")
->>>>>>> e086575d
             return
 
         if task['hashsum'] in self.memo_lookup_table:
