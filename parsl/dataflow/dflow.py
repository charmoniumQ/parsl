from __future__ import annotations
import atexit
import logging
import os
import pathlib
import pickle
import random
import time
import traceback
import typeguard
import inspect
import threading
import sys
import datetime
from getpass import getuser
from typing import Any, Callable, Dict, List, Optional, Sequence, Tuple
from uuid import uuid4
from socket import gethostname
from concurrent.futures import Future
from functools import partial

import parsl
from parsl.trace import event
from parsl.app.errors import RemoteExceptionWrapper
from parsl.app.futures import DataFuture
from parsl.config import Config
from parsl.data_provider.data_manager import DataManager
from parsl.data_provider.files import File
from parsl.dataflow.error import BadCheckpoint, ConfigurationError, DependencyError
from parsl.dataflow.flow_control import FlowControl, Timer
from parsl.dataflow.futures import AppFuture
from parsl.dataflow.memoization import Memoizer
from parsl.dataflow.rundirs import make_rundir
from parsl.dataflow.states import States, FINAL_STATES, FINAL_FAILURE_STATES
from parsl.dataflow.taskrecord import TaskRecord
from parsl.dataflow.usage_tracking.usage import UsageTracker
from parsl.executors.threads import ThreadPoolExecutor
from parsl.process_loggers import wrap_with_logs
from parsl.providers.provider_base import JobStatus, JobState
from parsl.utils import get_version, get_std_fname_mode, get_all_checkpoints

from parsl.monitoring.message_type import MessageType

logger = logging.getLogger(__name__)


class DataFlowKernel(object):
    """The DataFlowKernel adds dependency awareness to an existing executor.

    It is responsible for managing futures, such that when dependencies are resolved,
    pending tasks move to the runnable state.

    Here is a simplified diagram of what happens internally::

         User             |        DFK         |    Executor
        ----------------------------------------------------------
                          |                    |
               Task-------+> +Submit           |
             App_Fu<------+--|                 |
                          |  Dependencies met  |
                          |         task-------+--> +Submit
                          |        Ex_Fu<------+----|

    """

    def __init__(self, config=Config()):
        """Initialize the DataFlowKernel.

        Parameters
        ----------
        config : Config
            A specification of all configuration options. For more details see the
            :class:~`parsl.config.Config` documentation.
        """

        # this will be used to check cleanup only happens once
        self.cleanup_called = False

        if isinstance(config, dict):
            raise ConfigurationError(
                    'Expected `Config` class, received dictionary. For help, '
                    'see http://parsl.readthedocs.io/en/stable/stubs/parsl.config.Config.html')
        self._config = config
        self.run_dir = make_rundir(config.run_dir)

        if config.initialize_logging:
            parsl.set_file_logger("{}/parsl.log".format(self.run_dir), level=logging.DEBUG)

        logger.info("Starting DataFlowKernel with config\n{}".format(config))

        logger.info("Parsl version: {}".format(get_version()))

        self.checkpoint_lock = threading.Lock()

        self.usage_tracker = UsageTracker(self)
        self.usage_tracker.send_message()

        self.task_state_counts_lock = threading.Lock()
        self.task_state_counts = {state: 0 for state in States}

        # Monitoring
        self.run_id = str(uuid4())

        self.monitoring = config.monitoring
        # hub address and port for interchange to connect
        self.hub_address = None
        self.hub_interchange_port = None
        if self.monitoring:
            if self.monitoring.logdir is None:
                self.monitoring.logdir = self.run_dir
            self.hub_address = self.monitoring.hub_address
            self.hub_interchange_port = self.monitoring.start(self.run_id, self.run_dir)

        self.time_began = datetime.datetime.now()
        self.time_completed = None

        logger.info("Run id is: " + self.run_id)

        self.workflow_name = None
        if self.monitoring is not None and self.monitoring.workflow_name is not None:
            self.workflow_name = self.monitoring.workflow_name
        else:
            for frame in inspect.stack():
                logger.debug("Considering candidate for workflow name: {}".format(frame.filename))
                fname = os.path.basename(str(frame.filename))
                parsl_file_names = ['dflow.py', 'typeguard.py', '__init__.py']
                # Find first file name not considered a parsl file
                if fname not in parsl_file_names:
                    self.workflow_name = fname
                    logger.debug("Using {} as workflow name".format(fname))
                    break
            else:
                logger.debug("Could not choose a name automatically")
                self.workflow_name = "unnamed"

        self.workflow_version = str(self.time_began.replace(microsecond=0))
        if self.monitoring is not None and self.monitoring.workflow_version is not None:
            self.workflow_version = self.monitoring.workflow_version

        workflow_info = {
                'python_version': "{}.{}.{}".format(sys.version_info.major,
                                                    sys.version_info.minor,
                                                    sys.version_info.micro),
                'parsl_version': get_version(),
                "time_began": self.time_began,
                'time_completed': None,
                'run_id': self.run_id,
                'workflow_name': self.workflow_name,
                'workflow_version': self.workflow_version,
                'rundir': self.run_dir,
                'tasks_completed_count': self.task_state_counts[States.exec_done],
                'tasks_failed_count': self.task_state_counts[States.failed],
                'user': getuser(),
                'host': gethostname(),
        }

        if self.monitoring:
            self.monitoring.send(MessageType.WORKFLOW_INFO,
                                 workflow_info)

        if config.checkpoint_files is not None:
            checkpoints = self.load_checkpoints(config.checkpoint_files)
        elif config.checkpoint_files is None and config.checkpoint_mode is not None:
            checkpoints = self.load_checkpoints(get_all_checkpoints(self.run_dir))
        else:
            checkpoints = {}

        self.memoizer = Memoizer(self, memoize=config.app_cache, checkpoint=checkpoints)
        self.checkpointed_tasks = 0
        self._checkpoint_timer = None
        self.checkpoint_mode = config.checkpoint_mode
        self.checkpointable_tasks = []

        # the flow control keeps track of executors and provider task states;
        # must be set before executors are added since add_executors calls
        # flowcontrol.add_executors.
        self.flowcontrol = FlowControl(self)

        self.executors = {}
        self.data_manager = DataManager(self)
        parsl_internal_executor = ThreadPoolExecutor(max_threads=config.internal_tasks_max_threads, label='_parsl_internal')
        self.add_executors(config.executors + [parsl_internal_executor])

        if self.checkpoint_mode == "periodic":
            try:
                h, m, s = map(int, config.checkpoint_period.split(':'))
                checkpoint_period = (h * 3600) + (m * 60) + s
                self._checkpoint_timer = Timer(self.checkpoint, interval=checkpoint_period, name="Checkpoint")
            except Exception:
                logger.error("invalid checkpoint_period provided: {0} expected HH:MM:SS".format(config.checkpoint_period))
                self._checkpoint_timer = Timer(self.checkpoint, interval=(30 * 60), name="Checkpoint")

        self.task_count = 0
        self.tasks: Dict[int, TaskRecord] = {}
        self.submitter_lock = threading.Lock()

        atexit.register(self.atexit_cleanup)

    def _send_task_log_info(self, task_record: TaskRecord) -> None:
        if self.monitoring:
            task_log_info = self._create_task_log_info(task_record)
            self.monitoring.send(MessageType.TASK_INFO, task_log_info)

    def _create_task_log_info(self, task_record):
        """
        Create the dictionary that will be included in the log.
        """
        info_to_monitor = ['func_name', 'memoize', 'hashsum', 'fail_count', 'fail_cost', 'status',
                           'id', 'time_invoked', 'try_time_launched', 'time_returned', 'try_time_returned', 'executor']

        task_log_info = {"task_" + k: task_record[k] for k in info_to_monitor}
        task_log_info['run_id'] = self.run_id
        task_log_info['try_id'] = task_record['try_id']
        task_log_info['timestamp'] = datetime.datetime.now()
        task_log_info['task_status_name'] = task_record['status'].name
        task_log_info['tasks_failed_count'] = self.task_state_counts[States.failed]
        task_log_info['tasks_completed_count'] = self.task_state_counts[States.exec_done]
        task_log_info['tasks_memo_completed_count'] = self.task_state_counts[States.memo_done]
        task_log_info['from_memo'] = task_record['from_memo']
        task_log_info['task_inputs'] = str(task_record['kwargs'].get('inputs', None))
        task_log_info['task_outputs'] = str(task_record['kwargs'].get('outputs', None))
        task_log_info['task_stdin'] = task_record['kwargs'].get('stdin', None)
        stdout_spec = task_record['kwargs'].get('stdout', None)
        stderr_spec = task_record['kwargs'].get('stderr', None)
        try:
            stdout_name, _ = get_std_fname_mode('stdout', stdout_spec)
        except Exception as e:
            logger.warning("Incorrect stdout format {} for Task {}".format(stdout_spec, task_record['id']))
            stdout_name = str(e)
        try:
            stderr_name, _ = get_std_fname_mode('stderr', stderr_spec)
        except Exception as e:
            logger.warning("Incorrect stderr format {} for Task {}".format(stderr_spec, task_record['id']))
            stderr_name = str(e)
        task_log_info['task_stdout'] = stdout_name
        task_log_info['task_stderr'] = stderr_name
        task_log_info['task_fail_history'] = ",".join(task_record['fail_history'])
        task_log_info['task_depends'] = None
        if task_record['depends'] is not None:
            task_log_info['task_depends'] = ",".join([str(t.tid) for t in task_record['depends']
                                                      if isinstance(t, AppFuture) or isinstance(t, DataFuture)])
        task_log_info['task_joins'] = None

        if isinstance(task_record['joins'], list):
            task_log_info['task_joins'] = ",".join([str(t.tid) for t in task_record['joins']
                                                    if isinstance(t, AppFuture) or isinstance(t, DataFuture)])
        elif isinstance(task_record['joins'], Future):
            task_log_info['task_joins'] = ",".join([str(t.tid) for t in [task_record['joins']]
                                                    if isinstance(t, AppFuture) or isinstance(t, DataFuture)])

        return task_log_info

    def _count_deps(self, depends: Sequence[Future]) -> int:
        """Count the number of unresolved futures in the list depends.
        """
        count = 0
        for dep in depends:
            if isinstance(dep, Future):
                if not dep.done():
                    count += 1

        return count

    @property
    def config(self) -> Config:
        """Returns the fully initialized config that the DFK is actively using.

        Returns:
             - Config object
        """
        return self._config

    def handle_exec_update(self, task_record: TaskRecord, future: Future) -> None:
        """This function is called only as a callback from an execution
        attempt reaching a final state (either successfully or failing).

        It will launch retries if necessary, and update the task
        structure.

        Args:
             task_record (dict) : Task record
             future (Future) : The future object corresponding to the task which
             makes this callback
        """

        task_id = task_record['id']

        task_record['try_time_returned'] = datetime.datetime.now()

        if not future.done():
            raise RuntimeError("done callback called, despite future not reporting itself as done")

        try:
            res = self._unwrap_remote_exception_wrapper(future)

        except Exception as e:
            logger.debug("Task {} try {} failed".format(task_id, task_record['try_id']))
            # We keep the history separately, since the future itself could be
            # tossed.
            task_record['fail_history'].append(repr(e))
            task_record['fail_count'] += 1
            if self._config.retry_handler:
                try:
                    cost = self._config.retry_handler(e, task_record)
                except Exception as retry_handler_exception:
                    logger.exception("retry_handler raised an exception - will not retry")

                    # this can be any amount > self._config.retries, to stop any more
                    # retries from happening
                    task_record['fail_cost'] = self._config.retries + 1

                    # make the reported exception be the retry handler's exception,
                    # rather than the execution level exception
                    e = retry_handler_exception
                else:
                    task_record['fail_cost'] += cost
            else:
                task_record['fail_cost'] += 1

            if task_record['status'] == States.dep_fail:
                logger.info("Task {} failed due to dependency failure so skipping retries".format(task_id))
                task_record['time_returned'] = datetime.datetime.now()
                with task_record['app_fu']._update_lock:
                    task_record['app_fu'].set_exception(e)

            elif task_record['fail_cost'] <= self._config.retries:

                # record the final state for this try before we mutate for retries
                self.update_task_state(task_record, States.fail_retryable)
                self._send_task_log_info(task_record)

                task_record['try_id'] += 1
                self.update_task_state(task_record, States.pending)
                task_record['try_time_launched'] = None
                task_record['try_time_returned'] = None
                task_record['fail_history'] = []
                logger.info("Task {} marked for retry".format(task_id))

            else:
                logger.error("Task {} failed after {} retry attempts. Last exception was: {}: {}".format(task_id,
                                                                                                         task_record['try_id'],
                                                                                                         type(e).__name__,
                                                                                                         e))
                logger.debug("Task {} traceback: {}".format(task_id, traceback.format_tb(e.__traceback__)))
                task_record['time_returned'] = datetime.datetime.now()
                self.update_task_state(task_record, States.failed)
                task_record['time_returned'] = datetime.datetime.now()
                with task_record['app_fu']._update_lock:
                    task_record['app_fu'].set_exception(e)

        else:
            if task_record['from_memo']:
                self._complete_task(task_record, States.memo_done, res)
            else:
                if not task_record['join']:
                    self._complete_task(task_record, States.exec_done, res)
                else:
                    # This is a join task, and the original task's function code has
                    # completed. That means that the future returned by that code
                    # will be available inside the executor future, so we can now
                    # record the inner app ID in monitoring, and add a completion
                    # listener to that inner future.

                    joinable = future.result()

                    # Fail with a TypeError if the joinapp python body returned
                    # something we can't join on.
                    if isinstance(joinable, Future):
                        self.update_task_state(task_record, States.joining)
                        task_record['joins'] = joinable
                        task_record['join_lock'] = threading.Lock()
                        joinable.add_done_callback(partial(self.handle_join_update, task_record))
                    elif isinstance(joinable, list):  # TODO: should this be list or arbitrary iterable?
                        self.update_task_state(task_record, States.joining)
                        task_record['joins'] = joinable
                        task_record['join_lock'] = threading.Lock()
                        for inner_future in joinable:
                            # TODO: typechecking and error setting here - perhaps
                            # should put this and the one-future case inside a
                            # try and perform the error handling there in an
                            # except block? (it would be ok to go joining->failed
                            # which doesn't happen in the type error case but
                            # does happen in the joined-tasks fail case)
                            # For now, this assert will cause a DFK hang
                            assert isinstance(inner_future, Future)
                            inner_future.add_done_callback(partial(self.handle_join_update, task_record))
                    else:
                        task_record['time_returned'] = datetime.datetime.now()
                        self.update_task_state(task_record, States.failed)
                        task_record['time_returned'] = datetime.datetime.now()
                        with task_record['app_fu']._update_lock:
                            task_record['app_fu'].set_exception(TypeError(f"join_app body must return a Future or collection of Futures, got {type(joinable)}"))

        self._log_std_streams(task_record)

        # record current state for this task: maybe a new try, maybe the original try marked as failed, maybe the original try joining
        self._send_task_log_info(task_record)

        # it might be that in the course of the update, we've gone back to being
        # pending - in which case, we should consider ourself for relaunch
        if task_record['status'] == States.pending:
            self.launch_if_ready(task_record)

    def handle_join_update(self, task_record: TaskRecord, inner_app_future: AppFuture) -> None:
        with task_record['join_lock']:
            # inner_app_future has completed, which is one (potentially of many)
            # futures the outer task is joining on.

            # If the outer task is joining on a single future, then
            # use the result of the inner_app_future as the final result of
            # the outer app future.

            # If the outer task is joining on a collection of futures, then
            # check if the collection is all done, and if so, return a list
            # of the results. Otherwise, this callback can do nothing and
            # processing will happen in another callback (on the final Future
            # to complete)

            # There is no retry handling here: inner apps are responsible for
            # their own retrying, and joining state is responsible for passing
            # on whatever the result of that retrying was (if any).

            outer_task_id = task_record['id']
            logger.debug(f"Join callback for task {outer_task_id}, inner_app_future {inner_app_future}")

            if task_record['status'] != States.joining:
                logger.debug(f"Join callback for task {outer_task_id} skipping because task is not in joining state")
                return

            joinable = task_record['joins']  # Future or collection of futures

            if isinstance(joinable, list):  # TODO more generic type than list?
                for future in joinable:
                    if not future.done():
                        logger.debug(f"A joinable future {future} is not done for task {outer_task_id} - skipping callback")
                        return  # abandon this callback processing if joinables are not all done

            # now we know each joinable Future is done
            # so now look for any exceptions
            e = None
            if isinstance(joinable, Future):
                if joinable.exception():
                    e = joinable.exception()
            elif isinstance(joinable, list):
                for future in joinable:
                    if future.exception():
                        e = future.exception()
            else:
                raise TypeError(f"Unknown joinable type {type(joinable)}")

            if e:
                logger.debug("Task {} failed due to failure of an inner join future".format(outer_task_id))
                # We keep the history separately, since the future itself could be
                # tossed.
                task_record['fail_history'].append(repr(e))
                task_record['fail_count'] += 1
                # no need to update the fail cost because join apps are never
                # retried

                self.update_task_state(task_record, States.failed)
                task_record['time_returned'] = datetime.datetime.now()
                with task_record['app_fu']._update_lock:
                    task_record['app_fu'].set_exception(e)

            else:
                # all the joinables succeeded, so construct a result:
                if isinstance(joinable, Future):
                    assert inner_app_future is joinable
                    res = joinable.result()
                elif isinstance(joinable, list):
                    res = []
                    for future in joinable:
                        res.append(future.result())
                else:
                    raise TypeError(f"Unknown joinable type {type(joinable)}")
                self._complete_task(task_record, States.exec_done, res)

            self._log_std_streams(task_record)

            self._send_task_log_info(task_record)

    def handle_app_update(self, task_record: TaskRecord, future: AppFuture) -> None:
        """This function is called as a callback when an AppFuture
        is in its final state.

        It will trigger post-app processing such as checkpointing.

        Args:
             task_record : Task record
             future (Future) : The relevant app future (which should be
                 consistent with the task structure 'app_fu' entry

        """

        task_id = task_record['id']

        if not task_record['app_fu'].done():
            logger.error("Internal consistency error: app_fu is not done for task {}".format(task_id))
        if not task_record['app_fu'] == future:
            logger.error("Internal consistency error: callback future is not the app_fu in task structure, for task {}".format(task_id))

        self.memoizer.update_memo(task_record, future)

        # Cover all checkpointing cases here:
        # Do we need to checkpoint now, or queue for later,
        # or do nothing?
        if self.checkpoint_mode == 'task_exit':
            self.checkpoint(tasks=[task_record])
        elif self.checkpoint_mode == 'manual' or \
                self.checkpoint_mode == 'periodic' or \
                self.checkpoint_mode == 'dfk_exit':
            with self.checkpoint_lock:
                self.checkpointable_tasks.append(task_record)
        elif self.checkpoint_mode is None:
            pass
        else:
            raise RuntimeError(f"Invalid checkpoint mode {self.checkpoint_mode}")

        self.wipe_task(task_id)
        return

    def _complete_task(self, task_record: TaskRecord, new_state: States, result: Any) -> None:
        """Set a task into a completed state
        """
        assert new_state in FINAL_STATES
        assert new_state not in FINAL_FAILURE_STATES
        old_state = task_record['status']

        self.update_task_state(task_record, new_state)

        logger.info(f"Task {task_record['id']} completed ({old_state.name} -> {new_state.name})")
        task_record['time_returned'] = datetime.datetime.now()

        with task_record['app_fu']._update_lock:
            task_record['app_fu'].set_result(result)

    def update_task_state(self, task_record: TaskRecord, new_state: States) -> None:
        """Updates a task record state, and recording an appropriate change
        to task state counters.
        """

        with self.task_state_counts_lock:
            if 'status' in task_record:
                self.task_state_counts[task_record['status']] -= 1
            self.task_state_counts[new_state] += 1
            task_record['status'] = new_state

    @staticmethod
    def _unwrap_remote_exception_wrapper(future: Future) -> Any:
        result = future.result()
        if isinstance(result, RemoteExceptionWrapper):
            result.reraise()
        return result

    def wipe_task(self, task_id: int) -> None:
        """ Remove task with task_id from the internal tasks table
        """
        if self.config.garbage_collect:
            del self.tasks[task_id]

    @staticmethod
    def check_staging_inhibited(kwargs: Dict[str, Any]) -> bool:
        return kwargs.get('_parsl_staging_inhibit', False)

    def launch_if_ready(self, task_record: TaskRecord) -> None:
        """
        launch_if_ready will launch the specified task, if it is ready
        to run (for example, without dependencies, and in pending state).

        This should be called by any piece of the DataFlowKernel that
        thinks a task may have become ready to run.

        It is not an error to call launch_if_ready on a task that is not
        ready to run - launch_if_ready will not incorrectly launch that
        task.

        It is also not an error to call launch_if_ready on a task that has
        already been launched - launch_if_ready will not re-launch that
        task.

        launch_if_ready is thread safe, so may be called from any thread
        or callback.
        """
        event("DFK_LAUNCH_IF_READY_START")
        exec_fu = None

        task_id = task_record['id']
        with task_record['task_launch_lock']:

            if task_record['status'] != States.pending:
                logger.debug(f"Task {task_id} is not pending, so launch_if_ready skipping")
                return

            if self._count_deps(task_record['depends']) != 0:
                logger.debug(f"Task {task_id} has outstanding dependencies, so launch_if_ready skipping")
                return

            # We can now launch the task or handle any dependency failures

            new_args, kwargs, exceptions_tids = self._unwrap_futures(task_record['args'],
                                                                     task_record['kwargs'])
            task_record['args'] = new_args
            task_record['kwargs'] = kwargs

            if not exceptions_tids:
                # There are no dependency errors
                try:
                    exec_fu = self.launch_task(task_record)
                    assert isinstance(exec_fu, Future)
                except Exception as e:
                    # task launched failed somehow. the execution might
                    # have been launched and an exception raised after
                    # that, though. that's hard to detect from here.
                    # we don't attempt retries here. This is an error with submission
                    # even though it might come from user code such as a plugged-in
                    # executor or memoization hash function.

                    logger.debug("Got an exception launching task", exc_info=True)
                    exec_fu = Future()
                    exec_fu.set_exception(e)
            else:
                logger.info(
                    "Task {} failed due to dependency failure".format(task_id))
                # Raise a dependency exception
                self.update_task_state(task_record, States.dep_fail)

                self._send_task_log_info(task_record)

                exec_fu = Future()
                exec_fu.set_exception(DependencyError(exceptions_tids,
                                                      task_id))

        if exec_fu:
            assert isinstance(exec_fu, Future)
            try:
                exec_fu.add_done_callback(partial(self.handle_exec_update, task_record))
            except Exception:
                # this exception is ignored here because it is assumed that exception
                # comes from directly executing handle_exec_update (because exec_fu is
                # done already). If the callback executes later, then any exception
                # coming out of the callback will be ignored and not propate anywhere,
                # so this block attempts to keep the same behaviour here.
                logger.error("add_done_callback got an exception which will be ignored", exc_info=True)

            task_record['exec_fu'] = exec_fu
        event("DFK_LAUNCH_IF_READY_END")

    def launch_task(self, task_record: TaskRecord) -> Future:
        """Handle the actual submission of the task to the executor layer.

        If the app task has the executors attributes not set (default=='all')
        the task is launched on a randomly selected executor from the
        list of executors. This behavior could later be updated to support
        binding to executors based on user specified criteria.

        If the app task specifies a particular set of executors, it will be
        targeted at those specific executors.

        Args:
            task_record : The task record

        Returns:
            Future that tracks the execution of the submitted executable
        """
        event("DFK_LAUNCH_TASK_START")
        task_id = task_record['id']
        executable = task_record['func']
        args = task_record['args']
        kwargs = task_record['kwargs']

        task_record['try_time_launched'] = datetime.datetime.now()

        memo_fu = self.memoizer.check_memo(task_record)
        if memo_fu:
            logger.info("Reusing cached result for task {}".format(task_id))
            task_record['from_memo'] = True
            assert isinstance(memo_fu, Future)
            event("DFK_LAUNCH_TASK_END_MEMO")
            return memo_fu

        task_record['from_memo'] = False
        executor_label = task_record["executor"]
        try:
            executor = self.executors[executor_label]
        except Exception:
            logger.exception("Task {} requested invalid executor {}: config is\n{}".format(task_id, executor_label, self._config))
            raise ValueError("Task {} requested invalid executor {}".format(task_id, executor_label))

        try_id = task_record['fail_count']

        if self.monitoring is not None and self.monitoring.resource_monitoring_enabled:
            event("DFK_LAUNCH_TASK_MONITORING_WRAP_START")
            wrapper_logging_level = logging.DEBUG if self.monitoring.monitoring_debug else logging.INFO
            (executable, args, kwargs) = self.monitoring.monitor_wrapper(executable, args, kwargs, try_id, task_id,
                                                                         self.monitoring.monitoring_hub_url,
                                                                         self.run_id,
                                                                         wrapper_logging_level,
                                                                         self.monitoring.resource_monitoring_interval,
                                                                         executor.radio_mode,
                                                                         executor.monitor_resources(),
                                                                         self.run_dir)
            event("DFK_LAUNCH_TASK_MONITORING_WRAP_END")

        event("DFK_LAUNCH_TASK_GET_SUBMITTER_LOCK_START")
        with self.submitter_lock:
            event("DFK_LAUNCH_TASK_GET_SUBMITTER_LOCK_END")
            exec_fu = executor.submit(executable, task_record['resource_specification'], *args, **kwargs)
        event("DFK_LAUNCH_TASK_UPDATE_TASK_STATE_START")
        self.update_task_state(task_record, States.launched)
        event("DFK_LAUNCH_TASK_UPDATE_TASK_STATE_END")

        event("DFK_LAUNCH_TASK_SEND_TASK_LOG_INFO_START")
        self._send_task_log_info(task_record)
        event("DFK_LAUNCH_TASK_SEND_TASK_LOG_INFO_END")

        if hasattr(exec_fu, "parsl_executor_task_id"):
            logger.info(f"Parsl task {task_id} try {try_id} launched on executor {executor.label} with executor id {exec_fu.parsl_executor_task_id}")
        else:
            logger.info(f"Parsl task {task_id} try {try_id} launched on executor {executor.label}")

        event("DFK_LAUNCH_TASK_LOG_STD_STREAMS_START")
        self._log_std_streams(task_record)
        event("DFK_LAUNCH_TASK_LOG_STD_STREAMS_END")

        event("DFK_LAUNCH_TASK_END_LAUNCHED")
        return exec_fu

    def _add_input_deps(self, executor: str, args: Sequence[Any], kwargs: Dict[str, Any], func: Callable) -> Tuple[Sequence[Any], Dict[str, Any], Callable]:
        """Look for inputs of the app that are files. Give the data manager
        the opportunity to replace a file with a data future for that file,
        for example wrapping the result of a staging action.

        Args:
            - executor (str) : executor where the app is going to be launched
            - args (List) : Positional args to app function
            - kwargs (Dict) : Kwargs to app function
        """

        # Return if the task is a data management task, rather than doing
        #  data management on it.
        if self.check_staging_inhibited(kwargs):
            logger.debug("Not performing input staging")
            return args, kwargs, func

        inputs = kwargs.get('inputs', [])
        for idx, f in enumerate(inputs):
            (inputs[idx], func) = self.data_manager.optionally_stage_in(f, func, executor)

        for kwarg, f in kwargs.items():
            (kwargs[kwarg], func) = self.data_manager.optionally_stage_in(f, func, executor)

        newargs = list(args)
        for idx, f in enumerate(newargs):
            (newargs[idx], func) = self.data_manager.optionally_stage_in(f, func, executor)

        return tuple(newargs), kwargs, func

    def _add_output_deps(self, executor: str, args: Sequence[Any], kwargs: Dict[str, Any], app_fut: AppFuture, func: Callable) -> Callable:
        logger.debug("Adding output dependencies")
        outputs = kwargs.get('outputs', [])
        app_fut._outputs = []
        for idx, f in enumerate(outputs):
            if isinstance(f, File) and not self.check_staging_inhibited(kwargs):
                # replace a File with a DataFuture - either completing when the stageout
                # future completes, or if no stage out future is returned, then when the
                # app itself completes.

                # The staging code will get a clean copy which it is allowed to mutate,
                # while the DataFuture-contained original will not be modified by any staging.
                f_copy = f.cleancopy()
                outputs[idx] = f_copy

                logger.debug("Submitting stage out for output file {}".format(repr(f)))
                stageout_fut = self.data_manager.stage_out(f_copy, executor, app_fut)
                if stageout_fut:
                    logger.debug("Adding a dependency on stageout future for {}".format(repr(f)))
                    app_fut._outputs.append(DataFuture(stageout_fut, f, tid=app_fut.tid))
                else:
                    logger.debug("No stageout dependency for {}".format(repr(f)))
                    app_fut._outputs.append(DataFuture(app_fut, f, tid=app_fut.tid))

                # this is a hook for post-task stageout
                # note that nothing depends on the output - which is maybe a bug
                # in the not-very-tested stageout system?
                newfunc = self.data_manager.replace_task_stage_out(f_copy, func, executor)
                if newfunc:
                    func = newfunc
            else:
                logger.debug("Not performing output staging for: {}".format(repr(f)))
                app_fut._outputs.append(DataFuture(app_fut, f, tid=app_fut.tid))
        return func

    def _gather_all_deps(self, args: Sequence[Any], kwargs: Dict[str, Any]) -> List[Future]:
        """Assemble a list of all Futures passed as arguments, kwargs or in the inputs kwarg.

        Args:
            - args: The list of args pass to the app
            - kwargs: The dict of all kwargs passed to the app

        Returns:
            - list of dependencies

        """
        depends: List[Future] = []

        def check_dep(d: Any) -> None:
            if isinstance(d, Future):
                depends.extend([d])

        # Check the positional args
        for dep in args:
            check_dep(dep)

        # Check for explicit kwargs ex, fu_1=<fut>
        for key in kwargs:
            dep = kwargs[key]
            check_dep(dep)

        # Check for futures in inputs=[<fut>...]
        for dep in kwargs.get('inputs', []):
            check_dep(dep)

        return depends

    def _unwrap_futures(self, args, kwargs):
        """This function should be called when all dependencies have completed.

        It will rewrite the arguments for that task, replacing each Future
        with the result of that future.

        If the user hid futures a level below, we will not catch
        it, and will (most likely) result in a type error.

        Args:
             args (List) : Positional args to app function
             kwargs (Dict) : Kwargs to app function

        Return:
            a rewritten args list
            a rewritten kwargs dict
            pairs of exceptions, task ids from any Futures which stored
            exceptions rather than results.
        """
        dep_failures = []

        # Replace item in args
        new_args = []
        for dep in args:
            if isinstance(dep, Future):
                try:
                    new_args.extend([dep.result()])
                except Exception as e:
                    if hasattr(dep, 'task_def'):
                        tid = dep.task_def['id']
                    else:
                        tid = None
                    dep_failures.extend([(e, tid)])
            else:
                new_args.extend([dep])

        # Check for explicit kwargs ex, fu_1=<fut>
        for key in kwargs:
            dep = kwargs[key]
            if isinstance(dep, Future):
                try:
                    kwargs[key] = dep.result()
                except Exception as e:
                    if hasattr(dep, 'task_def'):
                        tid = dep.task_def['id']
                    else:
                        tid = None
                    dep_failures.extend([(e, tid)])

        # Check for futures in inputs=[<fut>...]
        if 'inputs' in kwargs:
            new_inputs = []
            for dep in kwargs['inputs']:
                if isinstance(dep, Future):
                    try:
                        new_inputs.extend([dep.result()])
                    except Exception as e:
                        if hasattr(dep, 'task_def'):
                            tid = dep.task_def['id']
                        else:
                            tid = None
                        dep_failures.extend([(e, tid)])

                else:
                    new_inputs.extend([dep])
            kwargs['inputs'] = new_inputs

        return new_args, kwargs, dep_failures

    def submit(self, func, app_args, executors='all', cache=False, ignore_for_cache=None, app_kwargs={}, join=False):
        """Add task to the dataflow system.

        If the app task has the executors attributes not set (default=='all')
        the task will be launched on a randomly selected executor from the
        list of executors. If the app task specifies a particular set of
        executors, it will be targeted at the specified executors.

        Args:
            - func : A function object

        KWargs :
            - app_args : Args to the function
            - executors (list or string) : List of executors this call could go to.
                    Default='all'
            - cache (Bool) : To enable memoization or not
            - ignore_for_cache (list) : List of kwargs to be ignored for memoization/checkpointing
            - app_kwargs (dict) : Rest of the kwargs to the fn passed as dict.

        Returns:
               (AppFuture) [DataFutures,]

        """
        event("DFK_SUBMIT_START")
        if ignore_for_cache is None:
            ignore_for_cache = []

        if self.cleanup_called:
            raise RuntimeError("Cannot submit to a DFK that has been cleaned up")

        task_id = self.task_count
        event("DFK_SUBMIT_CHOOSE_EXECUTOR_START")
        self.task_count += 1
        if isinstance(executors, str) and executors.lower() == 'all':
            choices = list(e for e in self.executors if e != '_parsl_internal')
        elif isinstance(executors, list):
            choices = executors
        else:
            raise ValueError("Task {} supplied invalid type for executors: {}".format(task_id, type(executors)))
        executor = random.choice(choices)
        event("DFK_SUBMIT_CHOOSE_EXECUTOR_END")
        logger.debug("Task {} will be sent to executor {}".format(task_id, executor))

        # The below uses func.__name__ before it has been wrapped by any staging code.

        event("DFK_SUBMIT_MUNGE_ARGS_START")
        label = app_kwargs.get('label')
        for kw in ['stdout', 'stderr']:
            if kw in app_kwargs:
                if app_kwargs[kw] == parsl.AUTO_LOGNAME:
                    if kw not in ignore_for_cache:
                        ignore_for_cache += [kw]
                    app_kwargs[kw] = os.path.join(
                                self.run_dir,
                                'task_logs',
                                str(int(task_id / 10000)).zfill(4),  # limit logs to 10k entries per directory
                                'task_{}_{}{}.{}'.format(
                                    str(task_id).zfill(4),
                                    func.__name__,
                                    '' if label is None else '_{}'.format(label),
                                    kw)
                    )

        resource_specification = app_kwargs.get('parsl_resource_specification', {})
        event("DFK_SUBMIT_MUNGE_ARGS_END")

        task_def: TaskRecord
        task_def = {'depends': None,
                    'executor': executor,
                    'func_name': func.__name__,
                    'memoize': cache,
                    'hashsum': None,
                    'exec_fu': None,
                    'fail_count': 0,
                    'fail_cost': 0,
                    'fail_history': [],
                    'from_memo': None,
                    'ignore_for_cache': ignore_for_cache,
                    'join': join,
                    'joins': None,
                    'try_id': 0,
                    'id': task_id,
                    'time_invoked': datetime.datetime.now(),
                    'time_returned': None,
                    'try_time_launched': None,
                    'try_time_returned': None,
                    'resource_specification': resource_specification}

        event("DFK_SUBMIT_UPDATE_UNSCHED_STATE_START")
        self.update_task_state(task_def, States.unsched)
        event("DFK_SUBMIT_UPDATE_UNSCHED_STATE_END")

        app_fu = AppFuture(task_def)

        # Transform remote input files to data futures
        event("DFK_SUBMIT_ADD_DEPS_START")
        app_args, app_kwargs, func = self._add_input_deps(executor, app_args, app_kwargs, func)

        func = self._add_output_deps(executor, app_args, app_kwargs, app_fu, func)
        event("DFK_SUBMIT_ADD_DEPS_END")

        event("DFK_SUBMIT_UPDATE_KWARGS_START")
        task_def.update({
                    'args': app_args,
                    'func': func,
                    'kwargs': app_kwargs,
                    'app_fu': app_fu})
        event("DFK_SUBMIT_UPDATE_KWARGS_END")

        assert task_id not in self.tasks

        self.tasks[task_id] = task_def

        # Get the list of dependencies for the task
        event("DFK_SUBMIT_EXAMINE_DEPS_START")
        depends = self._gather_all_deps(app_args, app_kwargs)
        task_def['depends'] = depends

        depend_descs = []
        for d in depends:
            if isinstance(d, AppFuture) or isinstance(d, DataFuture):
                depend_descs.append("task {}".format(d.tid))
            else:
                depend_descs.append(repr(d))

        if depend_descs != []:
            waiting_message = "waiting on {}".format(", ".join(depend_descs))
        else:
            waiting_message = "not waiting on any dependency"
        event("DFK_SUBMIT_EXAMINE_DEPS_END")

        logger.info("Task {} submitted for App {}, {}".format(task_id,
                                                              task_def['func_name'],
                                                              waiting_message))

        task_def['task_launch_lock'] = threading.Lock()

        event("DFK_SUBMIT_ADD_CALLBACK_START")
        app_fu.add_done_callback(partial(self.handle_app_update, task_def))
        event("DFK_SUBMIT_UPDATE_PENDING_STATE_START")
        self.update_task_state(task_def, States.pending)
        event("DFK_SUBMIT_UPDATE_PENDING_STATE_END")
        logger.debug("Task {} set to pending state with AppFuture: {}".format(task_id, task_def['app_fu']))

        event("DFK_SUBMIT_MONITORING_PENDING_START")
        self._send_task_log_info(task_def)
        event("DFK_SUBMIT_MONITORING_PENDING_END")

        # at this point add callbacks to all dependencies to do a launch_if_ready
        # call whenever a dependency completes.

        # we need to be careful about the order of setting the state to pending,
        # adding the callbacks, and caling launch_if_ready explicitly once always below.

        # I think as long as we call launch_if_ready once after setting pending, then
        # we can add the callback dependencies at any point: if the callbacks all fire
        # before then, they won't cause a launch, but the one below will. if they fire
        # after we set it pending, then the last one will cause a launch, and the
        # explicit one won't.

        for d in depends:

            def callback_adapter(dep_fut: Future) -> None:
                self.launch_if_ready(task_def)

            try:
                d.add_done_callback(callback_adapter)
            except Exception as e:
                logger.error("add_done_callback got an exception {} which will be ignored".format(e))

        self.launch_if_ready(task_def)

        event("DFK_SUBMIT_END")
        return app_fu

    # it might also be interesting to assert that all DFK
    # tasks are in a "final" state (3,4,5) when the DFK
    # is closed down, and report some kind of warning.
    # although really I'd like this to drain properly...
    # and a drain function might look like this.
    # If tasks have their states changed, this won't work properly
    # but we can validate that...
    def log_task_states(self) -> None:
        logger.info("Summary of tasks in DFK:")

        with self.task_state_counts_lock:
            for state in States:
                logger.info("Tasks in state {}: {}".format(str(state), self.task_state_counts[state]))

        logger.info("End of summary")

    def _create_remote_dirs_over_channel(self, provider, channel):
        """ Create script directories across a channel

        Parameters
        ----------
        provider: Provider obj
           Provider for which scritps dirs are being created
        channel: Channel obj
           Channel over which the remote dirs are to be created
        """
        run_dir = self.run_dir
        if channel.script_dir is None:
            channel.script_dir = os.path.join(run_dir, 'submit_scripts')

            # Only create dirs if we aren't on a shared-fs
            if not channel.isdir(run_dir):
                parent, child = pathlib.Path(run_dir).parts[-2:]
                remote_run_dir = os.path.join(parent, child)
                channel.script_dir = os.path.join(remote_run_dir, 'remote_submit_scripts')
                provider.script_dir = os.path.join(run_dir, 'local_submit_scripts')

        channel.makedirs(channel.script_dir, exist_ok=True)

    def add_executors(self, executors):
        for executor in executors:
            executor.run_id = self.run_id
            executor.run_dir = self.run_dir
            executor.hub_address = self.hub_address
            executor.hub_port = self.hub_interchange_port
            if hasattr(executor, 'provider'):
                if hasattr(executor.provider, 'script_dir'):
                    executor.provider.script_dir = os.path.join(self.run_dir, 'submit_scripts')
                    os.makedirs(executor.provider.script_dir, exist_ok=True)

                    if hasattr(executor.provider, 'channels'):
                        logger.debug("Creating script_dir across multiple channels")
                        for channel in executor.provider.channels:
                            self._create_remote_dirs_over_channel(executor.provider, channel)
                    else:
                        self._create_remote_dirs_over_channel(executor.provider, executor.provider.channel)

            self.executors[executor.label] = executor
            block_ids = executor.start()
            if self.monitoring and block_ids:
                new_status = {}
                for bid in block_ids:
                    new_status[bid] = JobStatus(JobState.PENDING)
                msg = executor.create_monitoring_info(new_status)
                logger.debug("Sending monitoring message {} to hub from DFK".format(msg))
                self.monitoring.send(MessageType.BLOCK_INFO, msg)
        self.flowcontrol.add_executors(executors)

    def atexit_cleanup(self) -> None:
        if not self.cleanup_called:
            logger.info("DFK cleanup because python process is exiting")
            self.cleanup()
        else:
            logger.info("python process is exiting, but DFK has already been cleaned up")

    def wait_for_current_tasks(self) -> None:
        """Waits for all tasks in the task list to be completed, by waiting for their
        AppFuture to be completed. This method will not necessarily wait for any tasks
        added after cleanup has started (such as data stageout?)
        """

        logger.info("Waiting for all remaining tasks to complete")

<<<<<<< HEAD
        # make a concrete copy because the dictionary size can change
        # as tasks complete. Even making this copy, there is probably
        # still a chance of an error happening as the list is
        # constructed.
=======
>>>>>>> eaf7be5f
        items = list(self.tasks.items())
        for task_id, task_record in items:
            # .exception() is a less exception throwing way of
            # waiting for completion than .result()
            fut = task_record['app_fu']
            if not fut.done():
                fut.exception()
            # now app future is done, poll until DFK state is final: a DFK state being final and the app future being done do not imply each other.
            while task_record['status'] not in FINAL_STATES:
                time.sleep(0.1)

        logger.info("All remaining tasks completed")

    @wrap_with_logs
    def cleanup(self) -> None:
        """DataFlowKernel cleanup.

        This involves releasing all resources explicitly.

        If the executors are managed by the DFK, then we call scale_in on each of
        the executors and call executor.shutdown. Otherwise, executor cleanup is left to
        the user.
        """
        logger.info("DFK cleanup initiated")

        # this check won't detect two DFK cleanups happening from
        # different threads extremely close in time because of
        # non-atomic read/modify of self.cleanup_called
        if self.cleanup_called:
            raise Exception("attempt to clean up DFK when it has already been cleaned-up")
        self.cleanup_called = True

        self.log_task_states()

        # Checkpointing takes priority over the rest of the tasks
        # checkpoint if any valid checkpoint method is specified
        if self.checkpoint_mode is not None:
            self.checkpoint()

            if self._checkpoint_timer:
                logger.info("Stopping checkpoint timer")
                self._checkpoint_timer.close()

        # Send final stats
        self.usage_tracker.send_message()
        self.usage_tracker.close()

        logger.info("Closing flowcontrol")
        self.flowcontrol.close()
        logger.info("Terminated flow control")

        logger.info("Scaling in and shutting down executors")

        for executor in self.executors.values():
            if executor.managed and not executor.bad_state_is_set:
                if executor.scaling_enabled:
                    logger.info(f"Scaling in executor {executor.label}")
                    job_ids = executor.provider.resources.keys()
                    block_ids = executor.scale_in(len(job_ids))
                    if self.monitoring and block_ids:
                        new_status = {}
                        for bid in block_ids:
                            new_status[bid] = JobStatus(JobState.CANCELLED)
                        msg = executor.create_monitoring_info(new_status)
                        logger.debug("Sending message {} to hub from DFK".format(msg))
                        self.monitoring.send(MessageType.BLOCK_INFO, msg)
                logger.info(f"Shutting down executor {executor.label}")
                executor.shutdown()
                logger.info(f"Shut down executor {executor.label}")
            elif executor.managed and executor.bad_state_is_set:  # and bad_state_is_set
                logger.warning(f"Not shutting down executor {executor.label} because it is in bad state")
            else:
                logger.info(f"Not shutting down executor {executor.label} because it is unmanaged")

        logger.info("Terminated executors")
        self.time_completed = datetime.datetime.now()

        if self.monitoring:
            logger.info("Sending final monitoring message")
            self.monitoring.send(MessageType.WORKFLOW_INFO,
                                 {'tasks_failed_count': self.task_state_counts[States.failed],
                                  'tasks_completed_count': self.task_state_counts[States.exec_done],
                                  "time_began": self.time_began,
                                  'time_completed': self.time_completed,
                                  'run_id': self.run_id, 'rundir': self.run_dir,
                                  'exit_now': True})

            logger.info("Terminating monitoring")
            self.monitoring.close()
            logger.info("Terminated monitoring")

        logger.info("DFK cleanup complete")

    def checkpoint(self, tasks: Optional[Sequence[TaskRecord]] = None) -> str:
        """Checkpoint the dfk incrementally to a checkpoint file.

        When called, every task that has been completed yet not
        checkpointed is checkpointed to a file.

        Kwargs:
            - tasks (List of task records) : List of task ids to checkpoint. Default=None
                                         if set to None, we iterate over all tasks held by the DFK.

        .. note::
            Checkpointing only works if memoization is enabled

        Returns:
            Checkpoint dir if checkpoints were written successfully.
            By default the checkpoints are written to the RUNDIR of the current
            run under RUNDIR/checkpoints/{tasks.pkl, dfk.pkl}
        """
        with self.checkpoint_lock:
            if tasks:
                checkpoint_queue = tasks
            else:
                checkpoint_queue = self.checkpointable_tasks
                self.checkpointable_tasks = []

            checkpoint_dir = '{0}/checkpoint'.format(self.run_dir)
            checkpoint_dfk = checkpoint_dir + '/dfk.pkl'
            checkpoint_tasks = checkpoint_dir + '/tasks.pkl'

            if not os.path.exists(checkpoint_dir):
                os.makedirs(checkpoint_dir, exist_ok=True)

            with open(checkpoint_dfk, 'wb') as f:
                state = {'rundir': self.run_dir,
                         'task_count': self.task_count
                         }
                pickle.dump(state, f)

            count = 0

            with open(checkpoint_tasks, 'ab') as f:
                for task_record in checkpoint_queue:
                    task_id = task_record['id']

                    if task_record['app_fu'] is None:
                        continue

                    app_fu = task_record['app_fu']

                    if app_fu.done() and app_fu.exception() is None:
                        hashsum = task_record['hashsum']
                        if not hashsum:
                            continue
                        t = {'hash': hashsum,
                             'exception': None,
                             'result': None}

                        t['result'] = app_fu.result()

                        # We are using pickle here since pickle dumps to a file in 'ab'
                        # mode behave like a incremental log.
                        pickle.dump(t, f)
                        count += 1
                        logger.debug("Task {} checkpointed".format(task_id))

            self.checkpointed_tasks += count

            if count == 0:
                if self.checkpointed_tasks == 0:
                    logger.warning("No tasks checkpointed so far in this run. Please ensure caching is enabled")
                else:
                    logger.debug("No tasks checkpointed in this pass.")
            else:
                logger.info("Done checkpointing {} tasks".format(count))

            return checkpoint_dir

    def _load_checkpoints(self, checkpointDirs: Sequence[str]) -> Dict[str, Future[Any]]:
        """Load a checkpoint file into a lookup table.

        The data being loaded from the pickle file mostly contains input
        attributes of the task: func, args, kwargs, env...
        To simplify the check of whether the exact task has been completed
        in the checkpoint, we hash these input params and use it as the key
        for the memoized lookup table.

        Args:
            - checkpointDirs (list) : List of filepaths to checkpoints
              Eg. ['runinfo/001', 'runinfo/002']

        Returns:
            - memoized_lookup_table (dict)
        """
        memo_lookup_table = {}

        for checkpoint_dir in checkpointDirs:
            logger.info("Loading checkpoints from {}".format(checkpoint_dir))
            checkpoint_file = os.path.join(checkpoint_dir, 'tasks.pkl')
            try:
                with open(checkpoint_file, 'rb') as f:
                    while True:
                        try:
                            data = pickle.load(f)
                            # Copy and hash only the input attributes
                            memo_fu: Future = Future()
                            assert data['exception'] is None
                            memo_fu.set_result(data['result'])
                            memo_lookup_table[data['hash']] = memo_fu

                        except EOFError:
                            # Done with the checkpoint file
                            break
            except FileNotFoundError:
                reason = "Checkpoint file was not found: {}".format(
                    checkpoint_file)
                logger.error(reason)
                raise BadCheckpoint(reason)
            except Exception:
                reason = "Failed to load checkpoint: {}".format(
                    checkpoint_file)
                logger.error(reason)
                raise BadCheckpoint(reason)

            logger.info("Completed loading checkpoint: {0} with {1} tasks".format(checkpoint_file,
                                                                                  len(memo_lookup_table.keys())))
        return memo_lookup_table

    def load_checkpoints(self, checkpointDirs):
        """Load checkpoints from the checkpoint files into a dictionary.

        The results are used to pre-populate the memoizer's lookup_table

        Kwargs:
             - checkpointDirs (list) : List of run folder to use as checkpoints
               Eg. ['runinfo/001', 'runinfo/002']

        Returns:
             - dict containing, hashed -> future mappings
        """
        self.memo_lookup_table = None

        if not checkpointDirs:
            return {}

        if type(checkpointDirs) is not list:
            raise BadCheckpoint("checkpointDirs expects a list of checkpoints")

        return self._load_checkpoints(checkpointDirs)

    @staticmethod
    def _log_std_streams(task_record: TaskRecord) -> None:
        if task_record['app_fu'].stdout is not None:
            logger.info("Standard output for task {} available at {}".format(task_record['id'], task_record['app_fu'].stdout))
        if task_record['app_fu'].stderr is not None:
            logger.info("Standard error for task {} available at {}".format(task_record['id'], task_record['app_fu'].stderr))


class DataFlowKernelLoader(object):
    """Manage which DataFlowKernel is active.

    This is a singleton class containing only class methods. You should not
    need to instantiate this class.
    """

    _dfk: Optional[DataFlowKernel] = None

    @classmethod
    def clear(cls) -> None:
        """Clear the active DataFlowKernel so that a new one can be loaded."""
        cls._dfk = None

    @classmethod
    @typeguard.typechecked
    def load(cls, config: Optional[Config] = None) -> DataFlowKernel:
        """Load a DataFlowKernel.

        Args:
            - config (Config) : Configuration to load. This config will be passed to a
              new DataFlowKernel instantiation which will be set as the active DataFlowKernel.
        Returns:
            - DataFlowKernel : The loaded DataFlowKernel object.
        """
        if cls._dfk is not None:
            raise RuntimeError('Config has already been loaded')

        if config is None:
            cls._dfk = DataFlowKernel(Config())
        else:
            cls._dfk = DataFlowKernel(config)

        return cls._dfk

    @classmethod
    def wait_for_current_tasks(cls) -> None:
        """Waits for all tasks in the task list to be completed, by waiting for their
        AppFuture to be completed. This method will not necessarily wait for any tasks
        added after cleanup has started such as data stageout.
        """
        cls.dfk().wait_for_current_tasks()

    @classmethod
    def dfk(cls) -> DataFlowKernel:
        """Return the currently-loaded DataFlowKernel."""
        if cls._dfk is None:
            raise RuntimeError('Must first load config')
        return cls._dfk<|MERGE_RESOLUTION|>--- conflicted
+++ resolved
@@ -1149,13 +1149,6 @@
 
         logger.info("Waiting for all remaining tasks to complete")
 
-<<<<<<< HEAD
-        # make a concrete copy because the dictionary size can change
-        # as tasks complete. Even making this copy, there is probably
-        # still a chance of an error happening as the list is
-        # constructed.
-=======
->>>>>>> eaf7be5f
         items = list(self.tasks.items())
         for task_id, task_record in items:
             # .exception() is a less exception throwing way of
