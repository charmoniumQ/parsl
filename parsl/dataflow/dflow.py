--- conflicted
+++ resolved
@@ -400,16 +400,10 @@
         if task_record['status'] == States.pending:
             self.launch_if_ready(task_record)
 
-<<<<<<< HEAD
-    def handle_join_update(self, task_record, inner_app_future):
+    def handle_join_update(self, task_record: TaskRecord, inner_app_future: AppFuture) -> None:
         with task_record['join_lock']:
             # inner_app_future has completed, which is one (potentially of many)
             # futures the outer task is joining on.
-=======
-    def handle_join_update(self, task_record: TaskRecord, inner_app_future: AppFuture) -> None:
-        # Use the result of the inner_app_future as the final result of
-        # the outer app future.
->>>>>>> 1caf7e17
 
             # If the outer task is joining on a single future, then
             # use the result of the inner_app_future as the final result of
@@ -1236,7 +1230,6 @@
             run under RUNDIR/checkpoints/{tasks.pkl, dfk.pkl}
         """
         with self.checkpoint_lock:
-            checkpoint_queue = None
             if tasks:
                 checkpoint_queue = tasks
             else:
