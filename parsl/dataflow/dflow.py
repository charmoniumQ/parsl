--- conflicted
+++ resolved
@@ -302,9 +302,6 @@
                 # TODO: put protective code around here for when retry_handler
                 # raises an exception: at which point the task should be
                 # aborted entirely (eg set fail_cost > config retries)
-<<<<<<< HEAD
-                task_record['fail_cost'] += self._config.retry_handler(e, task_record)
-=======
                 try:
                     cost = self._config.retry_handler(e, task_record)
                 except Exception as retry_handler_exception:
@@ -319,7 +316,6 @@
                     e = retry_handler_exception
                 else:
                     task_record['fail_cost'] += cost
->>>>>>> 922df15c
             else:
                 task_record['fail_cost'] += 1
 
@@ -368,11 +364,10 @@
                     # record the inner app ID in monitoring, and add a completion
                     # listener to that inner future.
 
-<<<<<<< HEAD
                     joinable = future.result()
 
-                    # this assert should actually be a test that causes the
-                    # current app to fail cleanly if it is not a Future
+                    # Fail with a TypeError if the joinapp python body returned
+                    # something we can't join on.
                     if isinstance(joinable, Future):
                         task_record['status'] = States.joining
                         task_record['joins'] = joinable
@@ -390,27 +385,13 @@
                             # For now, this assert will cause a DFK hang
                             assert isinstance(inner_future, Future)
                             inner_future.add_done_callback(partial(self.handle_join_update, task_record))
-=======
-                    inner_future = future.result()
-
-                    # Fail with a TypeError if the joinapp python body returned
-                    # something we can't join on.
-                    if isinstance(inner_future, Future):
-                        task_record['status'] = States.joining
-                        task_record['joins'] = inner_future
-                        inner_future.add_done_callback(partial(self.handle_join_update, task_record))
->>>>>>> 922df15c
                     else:
                         task_record['time_returned'] = datetime.datetime.now()
                         task_record['status'] = States.failed
                         self.tasks_failed_count += 1
                         task_record['time_returned'] = datetime.datetime.now()
                         with task_record['app_fu']._update_lock:
-<<<<<<< HEAD
                             task_record['app_fu'].set_exception(TypeError(f"join_app body must return a Future or collection of Futures, got {type(joinable)}"))
-=======
-                            task_record['app_fu'].set_exception(TypeError(f"join_app body must return a Future, got {type(inner_future)}"))
->>>>>>> 922df15c
 
         self._log_std_streams(task_record)
 
@@ -1165,12 +1146,15 @@
         self.usage_tracker.send_message()
         self.usage_tracker.close()
 
-        logger.info("Terminating flow_control and strategy threads")
+        logger.info("Terminating flow control")
         self.flowcontrol.close()
-
+        logger.info("Terminated flow control")
+
+        logger.info("Terminating executors")
         for executor in self.executors.values():
             if executor.managed and not executor.bad_state_is_set:
                 if executor.scaling_enabled:
+                    logger.info(f"Scaling in executor {executor.label}")
                     job_ids = executor.provider.resources.keys()
                     block_ids = executor.scale_in(len(job_ids))
                     if self.monitoring and block_ids:
@@ -1180,11 +1164,15 @@
                         msg = executor.create_monitoring_info(new_status)
                         logger.debug("Sending message {} to hub from DFK".format(msg))
                         self.monitoring.send(MessageType.BLOCK_INFO, msg)
+                logger.info(f"Terminating executor {executor.label}")
                 executor.shutdown()
-
+                logger.info(f"Terminated executor {executor.label}")
+
+        logger.info("Terminated executors")
         self.time_completed = datetime.datetime.now()
 
         if self.monitoring:
+            logger.info("Sending final monitoring message")
             self.monitoring.send(MessageType.WORKFLOW_INFO,
                                  {'tasks_failed_count': self.tasks_failed_count,
                                   'tasks_completed_count': self.tasks_completed_count,
@@ -1192,7 +1180,9 @@
                                   'time_completed': self.time_completed,
                                   'run_id': self.run_id, 'rundir': self.run_dir})
 
+            logger.info("Terminating monitoring")
             self.monitoring.close()
+            logger.info("Terminated monitoring")
 
         logger.info("DFK cleanup complete")
 
