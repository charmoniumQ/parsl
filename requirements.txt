ipyparallel
globus-sdk
dill
tblib
nbsphinx
ipykernel
requests
psutil
CMRESHandler
<<<<<<< HEAD
mypy
tabulate
=======
sqlalchemy
paramiko
boto3
azure-mgmt>=2.0.0
python-novaclient
google-api-python-client
google-auth
nbsphinx
kubernetes>=6.0.0
>>>>>>> ad574555
<|MERGE_RESOLUTION|>--- conflicted
+++ resolved
@@ -7,10 +7,6 @@
 requests
 psutil
 CMRESHandler
-<<<<<<< HEAD
-mypy
-tabulate
-=======
 sqlalchemy
 paramiko
 boto3
@@ -20,4 +16,4 @@
 google-auth
 nbsphinx
 kubernetes>=6.0.0
->>>>>>> ad574555
+mypy